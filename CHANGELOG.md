<<<<<<< HEAD
## Apollo Client 3.3.0 (not yet released)

## Bug Fixes

- Update `@wry/equality` to consider undefined properties equivalent to missing properties. <br/>
  [@benjamn](https://github.com/benjamn) in [#7108](https://github.com/apollographql/apollo-client/pull/7108)

- Prevent memory leaks involving unused `onBroadcast` function closure created in `ApolloClient` constructor. <br/>
  [@kamilkisiela](https://github.com/kamilkisiela) in [#7161](https://github.com/apollographql/apollo-client/pull/7161)

## Potentially breaking changes

- Ensure `cache.readQuery` and `cache.readFragment` always return `TData | null`, instead of throwing `MissingFieldError` exceptions when missing fields are encountered. <br/>
  [@benjamn](https://github.com/benjamn) in [#7098](https://github.com/apollographql/apollo-client/pull/7098)
  > Since this change converts prior exceptions to `null` returns, and since `null` was already a possible return value according to the `TData | null` return type, we are optimistic this change will be backwards compatible (as long as `null` was properly handled before), but **we need your beta feedback to be sure!**

- `HttpLink` will now automatically strip any unused `variables` before sending queries to the GraphQL server, since those queries are very likely to fail validation, according to the [All Variables Used](https://spec.graphql.org/draft/#sec-All-Variables-Used) rule in the GraphQL specification. If you depend on the preservation of unused variables, you can restore the previous behavior by passing `includeUnusedVariables: true` to the `HttpLink` constructor (which is typically passed as `options.link` to the `ApolloClient` constructor). <br/>
  [@benjamn](https://github.com/benjamn) in [#7127](https://github.com/apollographql/apollo-client/pull/7127)

- Ensure `MockLink` (used by `MockedProvider`) returns mock configuration errors (e.g. `No more mocked responses for the query ...`) through the Link's `Observable`, instead of throwing them. These errors are now available through the `error` property of a result. <br/>
  [@hwillson](https://github.com/hwillson) in [#7110](https://github.com/apollographql/apollo-client/pull/7110)
  > Returning mock configuration errors through the Link's `Observable` was the default behavior in Apollo Client 2.x. We changed it for 3, but the change has been problematic for those looking to migrate from 2.x to 3. We've decided to change this back with the understanding that not many people want or are relying on `MockLink`'s throwing exception approach. If you want to change this functionality, you can define custom error handling through `MockLink.setOnError`.

- Unsubscribing the last observer from an `ObservableQuery` will once again unsubscribe from the underlying network `Observable` in all cases, as in Apollo Client 2.x, allowing network requests to be cancelled by unsubscribing. <br/>
  [@javier-garcia-meteologica](https://github.com/javier-garcia-meteologica) in [#7165](https://github.com/apollographql/apollo-client/pull/7165) and [#7170](https://github.com/apollographql/apollo-client/pull/7170).

## Improvements

- Support inheritance of type and field policies, according to `possibleTypes`. <br/>
  [@benjamn](https://github.com/benjamn) in [#7065](https://github.com/apollographql/apollo-client/pull/7065)

- Allow configuring custom `merge` functions, including the `merge: true` and `merge: false` shorthands, in type policies as well as field policies. <br/>
  [@benjamn](https://github.com/benjamn) in [#7070](https://github.com/apollographql/apollo-client/pull/7070)

- Shallow-merge `options.variables` when combining existing or default options with newly-provided options, so new variables do not completely overwrite existing variables. <br/>
  [@amannn](https://github.com/amannn) in [#6927](https://github.com/apollographql/apollo-client/pull/6927)

- Avoid displaying `Cache data may be lost...` warnings for scalar field values that happen to be objects, such as JSON data. <br/>
  [@benjamn](https://github.com/benjamn) in [#7075](https://github.com/apollographql/apollo-client/pull/7075)

- In addition to the `result.data` property, `useQuery` and `useLazyQuery` will now provide a `result.previousData` property, which can be useful when a network request is pending and `result.data` is undefined, since `result.previousData` can be rendered instead of rendering an empty/loading state. <br/>
  [@hwillson](https://github.com/hwillson) in [#7082](https://github.com/apollographql/apollo-client/pull/7082)

- Provide default empty cache object for root IDs like `ROOT_QUERY`, to avoid differences in behavior before/after `ROOT_QUERY` data has been written into `InMemoryCache`. <br/>
  [@benjamn](https://github.com/benjamn) in [#7100](https://github.com/apollographql/apollo-client/pull/7100)

- The schema link package (`@apollo/client/link/schema`) will now validate incoming queries against its client-side schema, and return `errors` as a GraphQL server would. <br/>
  [@amannn](https://github.com/amannn) in [#7094](https://github.com/apollographql/apollo-client/pull/7094)

- Allow optional arguments in `keyArgs: [...]` arrays for `InMemoryCache` field policies. <br/>
  [@benjamn](https://github.com/benjamn) in [#7109](https://github.com/apollographql/apollo-client/pull/7109)
=======
## Apollo Client 3.2.5

## Improvements

- Move `terser` dependency from `dependencies` to `devDependencies`. <br/>
  [@SimenB](https://github.com/SimenB) in [#7188](https://github.com/apollographql/apollo-client/pull/7188)

- Avoid all sub-package imports from the `graphql` npm package. <br/>
  [@stoically](https://github.com/stoically) in [#7185](https://github.com/apollographql/apollo-client/pull/7185)
>>>>>>> ad2a5422

## Apollo Client 3.2.4

## Improvements

- Update the `optimism` npm dependency to version 0.13.0 in order to use the new `optimistic.forget` method to fix a potential `cache.watch` memory leak. <br/>
  [@benjamn](https://github.com/benjamn) in [#7157](https://github.com/apollographql/apollo-client/pull/7157)

- Consider `cache.reset` a destructive method, like `cache.evict` and `cache.modify`. <br/>
  [@joshjg](https://github.com/joshjg) in [#7150](https://github.com/apollographql/apollo-client/pull/7150)

- Avoid refetching observerless queries with `reFetchObservableQueries`. <br/>
  [@joshjg](https://github.com/joshjg) in [#7146](https://github.com/apollographql/apollo-client/pull/7146)

## Apollo Client 3.2.3

## Improvements

- Default `args.offset` to zero in `offsetLimitPagination`. <br/>
  [@benjamn](https://github.com/benjamn) in [#7141](https://github.com/apollographql/apollo-client/pull/7141)

## Apollo Client 3.2.2

## Bug Fixes

- Undo `TEdgeWrapper` approach for `relayStylePagination`, introduced by [f41e9efc](https://github.com/apollographql/apollo-client/commit/f41e9efc9e061b80fe5019456c049a3c56661e87) in [#7023](https://github.com/apollographql/apollo-client/pull/7023), since it was an unintended breaking change for existing code that used `cache.modify` to interact with field data managed by `relayStylePagination`. <br/>
  [@benjamn](https://github.com/benjamn) in [#7103](https://github.com/apollographql/apollo-client/pull/7103)

## Apollo Client 3.2.1

## Bug Fixes

- Fix `relayStylePagination` to handle the possibility that edges might be normalized `Reference` objects (uncommon). <br/>
  [@anark](https://github.com/anark) and [@benjamn](https://github.com/benjamn) in [#7023](https://github.com/apollographql/apollo-client/pull/7023)

- Disable "Missing cache result fields" warnings when `returnPartialData` is `true`.  <br/>
  [@hwillson](https://github.com/hwillson) in [#7055](https://github.com/apollographql/apollo-client/pull/7055)

## Improvements

- Mark `subscriptions-transport-ws` `peerDependency` as optional. <br/>
  [@MasterOdin](https://github.com/MasterOdin) in [#7047](https://github.com/apollographql/apollo-client/pull/7047)

## Apollo Client 3.2.0

## Bug Fixes

- Use `options.nextFetchPolicy` internally to restore original `FetchPolicy` after polling with `fetchPolicy: "network-only"`, so that polling does not interfere with normal query watching. <br/>
  [@benjamn](https://github.com/benjamn) in [#6893](https://github.com/apollographql/apollo-client/pull/6893)

- Initialize `ObservableQuery` in `updateObservableQuery` even if `skip` is `true`. <br/>
  [@mu29](https://github.com/mu29) in [#6999](https://github.com/apollographql/apollo-client/pull/6999)

- Prevent full reobservation of queries affected by optimistic mutation updates, while still delivering results from the cache. <br/>
  [@benjamn](https://github.com/benjamn) in [#6854](https://github.com/apollographql/apollo-client/pull/6854)

## Improvements

- In TypeScript, all APIs that take `DocumentNode` parameters now may alternatively take `TypeDocumentNode<Data, Variables>`. This type has the same JavaScript representation but allows the APIs to infer the data and variable types instead of requiring you to specify types explicitly at the call site. <br/>
  [@dotansimha](https://github.com/dotansimha) in [#6720](https://github.com/apollographql/apollo-client/pull/6720)

- Bring back an improved form of heuristic fragment matching, by allowing `possibleTypes` to specify subtype regular expression strings, which count as matches if the written result object has all the fields expected for the fragment. <br/>
  [@benjamn](https://github.com/benjamn) in [#6901](https://github.com/apollographql/apollo-client/pull/6901)

- Allow `options.nextFetchPolicy` to be a function that takes the current `FetchPolicy` and returns a new (or the same) `FetchPolicy`, making `nextFetchPolicy` more suitable for global use in `defaultOptions.watchQuery`. <br/>
  [@benjamn](https://github.com/benjamn) in [#6893](https://github.com/apollographql/apollo-client/pull/6893)

- Implement `useReactiveVar` hook for consuming reactive variables in React components. <br/>
  [@benjamn](https://github.com/benjamn) in [#6867](https://github.com/apollographql/apollo-client/pull/6867)

- Move `apollo-link-persisted-queries` implementation to `@apollo/client/link/persisted-queries`. Try running our [automated imports transform](https://github.com/apollographql/apollo-client/tree/main/codemods/ac2-to-ac3) to handle this conversion, if you're using `apollo-link-persisted-queries`. <br/>
  [@hwillson](https://github.com/hwillson) in [#6837](https://github.com/apollographql/apollo-client/pull/6837)

- Disable feud-stopping logic after any `cache.evict` or `cache.modify` operation. <br/>
  [@benjamn](https://github.com/benjamn) in
  [#6817](https://github.com/apollographql/apollo-client/pull/6817) and
  [#6898](https://github.com/apollographql/apollo-client/pull/6898)

- Throw if `writeFragment` cannot identify `options.data` when no `options.id` provided. <br/>
  [@jcreighton](https://github.com/jcreighton) in [#6859](https://github.com/apollographql/apollo-client/pull/6859)

- Provide `options.storage` object to `cache.modify` functions, as provided to `read` and `merge` functions. <br/>
  [@benjamn](https://github.com/benjamn) in [#6991](https://github.com/apollographql/apollo-client/pull/6991)

- Allow `cache.modify` functions to return `details.INVALIDATE` (similar to `details.DELETE`) to invalidate the current field, causing affected queries to rerun, even if the field's value is unchanged. <br/>
  [@benjamn](https://github.com/benjamn) in [#6991](https://github.com/apollographql/apollo-client/pull/6991)

- Support non-default `ErrorPolicy` values (that is, `"ignore"` and `"all"`, in addition to the default value `"none"`) for mutations and subscriptions, like we do for queries. <br/>
  [@benjamn](https://github.com/benjamn) in [#7003](https://github.com/apollographql/apollo-client/pull/7003)

- Remove invariant forbidding a `FetchPolicy` of `cache-only` in `ObservableQuery#refetch`. <br/>
  [@benjamn](https://github.com/benjamn) in [ccb0a79a](https://github.com/apollographql/apollo-client/pull/6774/commits/ccb0a79a588721f08bf87a131c31bf37fa3238e5), fixing [#6702](https://github.com/apollographql/apollo-client/issues/6702)

## Apollo Client 3.1.5

## Bug Fixes

- Make `ApolloQueryResult.data` field non-optional again. <br/>
  [@benjamn](https://github.com/benjamn) in [#6997](https://github.com/apollographql/apollo-client/pull/6997)

## Improvements

- Allow querying `Connection` metadata without `args` in `relayStylePagination`. <br/>
  [@anark](https://github.com/anark) in [#6935](https://github.com/apollographql/apollo-client/pull/6935)

## Apollo Client 3.1.4

## Bug Fixes

- Restrict root object identification to `ROOT_QUERY` (the ID corresponding to the root `Query` object), allowing `Mutation` and `Subscription` as user-defined types. <br/>
  [@benjamn](https://github.com/benjamn) in [#6914](https://github.com/apollographql/apollo-client/pull/6914)

- Prevent crash when `pageInfo` and empty `edges` are received by `relayStylePagination`. <br/>
  [@fracmak](https://github.com/fracmak) in [#6918](https://github.com/apollographql/apollo-client/pull/6918)

## Apollo Client 3.1.3

## Bug Fixes

- Consider only `result.data` (rather than all properties of `result`) when settling cache feuds. <br/>
  [@danReynolds](https://github.com/danReynolds) in [#6777](https://github.com/apollographql/apollo-client/pull/6777)

## Improvements

- Provide [jscodeshift](https://www.npmjs.com/package/jscodeshift) transform for automatically converting Apollo Client 2.x `import` declarations to use Apollo Client 3.x packages. [Instructions](https://github.com/apollographql/apollo-client/tree/main/codemods/ac2-to-ac3). <br/>
  [@dminkovsky](https://github.com/dminkovsky) and [@jcreighton](https://github.com/jcreighton) in [#6486](https://github.com/apollographql/apollo-client/pull/6486)

## Apollo Client 3.1.2

## Bug Fixes

- Avoid making network requests when `skip` is `true`.  <br/>
  [@hwillson](https://github.com/hwillson) in [#6752](https://github.com/apollographql/apollo-client/pull/6752)

## Improvements

- Allow `SchemaLink.Options.context` function to be `async` (or return a `Promise`). <br/>
  [@benjamn](https://github.com/benjamn) in [#6735](https://github.com/apollographql/apollo-client/pull/6735)

## Apollo Client 3.1.1

## Bug Fixes

- Re-export cache types from `@apollo/client/core` (and thus also `@apollo/client`), again. <br/>
  [@benjamn](https://github.com/benjamn) in [#6725](https://github.com/apollographql/apollo-client/pull/6725)

## Apollo Client 3.1.0

## Bug Fixes

- Rework interdependencies between `@apollo/client/*` entry points, so that CommonJS and ESM modules are supported equally well, without any duplication of shared code. <br/>
  [@benjamn](https://github.com/benjamn) in [#6656](https://github.com/apollographql/apollo-client/pull/6656) and
  [#6657](https://github.com/apollographql/apollo-client/pull/6657)

- Tolerate `!==` callback functions (like `onCompleted` and `onError`) in `useQuery` options, since those functions are almost always freshly evaluated each time `useQuery` is called. <br/>
  [@hwillson](https://github.com/hwillson) and [@benjamn](https://github.com/benjamn) in [#6588](https://github.com/apollographql/apollo-client/pull/6588)

- Respect `context.queryDeduplication` if provided, and otherwise fall back to `client.deduplication` (as before). <br/>
  [@igaloly](https://github.com/igaloly) in [#6261](https://github.com/apollographql/apollo-client/pull/6261) and
  [@Kujawadl](https://github.com/Kujawadl) in [#6526](https://github.com/apollographql/apollo-client/pull/6526)

- Refactor `ObservableQuery#getCurrentResult` to reenable immediate delivery of warm cache results. As part of this refactoring, the `ApolloCurrentQueryResult` type was eliminated in favor of `ApolloQueryResult`. <br/>
  [@benjamn](https://github.com/benjamn) in [#6710](https://github.com/apollographql/apollo-client/pull/6710)

- Avoid clobbering `defaultOptions` with `undefined` values. <br/>
  [@benjamn](https://github.com/benjamn) in [#6715](https://github.com/apollographql/apollo-client/pull/6715)

## Improvements

- Apollo Client will no longer modify `options.fetchPolicy` unless you pass `options.nextFetchPolicy` to request an explicit change in `FetchPolicy` after the current request. Although this is technically a breaking change, `options.nextFieldPolicy` makes it easy to restore the old behavior (by passing `cache-first`). <br/>
  [@benjamn](https://github.com/benjamn) in [#6712](https://github.com/apollographql/apollo-client/pull/6712), reverting [#6353](https://github.com/apollographql/apollo-client/pull/6353)

- Errors of the form `Invariant Violation: 42` thrown in production can now be looked up much more easily, by consulting the auto-generated `@apollo/client/invariantErrorCodes.js` file specific to your `@apollo/client` version. <br/>
  [@benjamn](https://github.com/benjamn) in [#6665](https://github.com/apollographql/apollo-client/pull/6665)

- Make the `client` field of the `MutationResult` type non-optional, since it is always provided. <br/>
  [@glasser](https://github.com/glasser) in [#6617](https://github.com/apollographql/apollo-client/pull/6617)

- Allow passing an asynchronous `options.renderFunction` to `getMarkupFromTree`. <br/>
  [@richardscarrott](https://github.com/richardscarrott) in [#6576](https://github.com/apollographql/apollo-client/pull/6576)

- Ergonomic improvements for `merge` and `keyArgs` functions in cache field policies. <br/>
  [@benjamn](https://github.com/benjamn) in [#6714](https://github.com/apollographql/apollo-client/pull/6714)

## Apollo Client 3.0.2

## Bug Fixes

- Avoid duplicating `graphql/execution/execute` dependency in CommonJS bundle for `@apollo/client/link/schema`, fixing `instanceof` errors reported in [#6621](https://github.com/apollographql/apollo-client/issues/6621) and [#6614](https://github.com/apollographql/apollo-client/issues/6614). <br/>
  [@benjamn](https://github.com/benjamn) in [#6624](https://github.com/apollographql/apollo-client/pull/6624)

## Apollo Client 3.0.1

## Bug Fixes

- Make sure `useQuery` `onCompleted` is not fired when `skip` is `true`. <br/>
  [@hwillson](https://github.com/hwillson) in [#6589](https://github.com/apollographql/apollo-client/pull/6589)

- Revert changes to `peerDependencies` in `package.json` ([#6594](https://github.com/apollographql/apollo-client/pull/6594)), which would have allowed using incompatible future versions of `graphql` and/or `react` due to overly-permissive `>=` version constraints. <br/>
  [@hwillson](https://github.com/hwillson) in [#6605](https://github.com/apollographql/apollo-client/pull/6605)

# Apollo Client 3.0.0

## Improvements

> ⚠️ **Note:** As of 3.0.0, Apollo Client uses a new package name: [`@apollo/client`](https://www.npmjs.com/package/@apollo/client)

### `ApolloClient`

- **[BREAKING]** `ApolloClient` is now only available as a named export. The default `ApolloClient` export has been removed. <br/>
  [@hwillson](https://github.com/hwillson) in [#5425](https://github.com/apollographql/apollo-client/pull/5425)

- **[BREAKING]** The `queryManager` property of `ApolloClient` instances is now marked as `private`, paving the way for a more aggressive redesign of its API.

- **[BREAKING]** Apollo Client will no longer deliver "stale" results to `ObservableQuery` consumers, but will instead log more helpful errors about which cache fields were missing. <br/>
  [@benjamn](https://github.com/benjamn) in [#6058](https://github.com/apollographql/apollo-client/pull/6058)

- **[BREAKING]** `ApolloError`'s thrown by Apollo Client no longer prefix error messages with `GraphQL error:` or `Network error:`. To differentiate between GraphQL/network errors, refer to `ApolloError`'s public `graphQLErrors` and `networkError` properties. <br/>
  [@lorensr](https://github.com/lorensr) in [#3892](https://github.com/apollographql/apollo-client/pull/3892)

- **[BREAKING]** Support for the `@live` directive has been removed, but might be restored in the future if a more thorough implementation is proposed. <br/>
  [@benjamn](https://github.com/benjamn) in [#6221](https://github.com/apollographql/apollo-client/pull/6221)

- **[BREAKING]** Apollo Client 2.x allowed `@client` fields to be passed into the `link` chain if `resolvers` were not set in the constructor. This allowed `@client` fields to be passed into Links like `apollo-link-state`. Apollo Client 3 enforces that `@client` fields are local only, meaning they are no longer passed into the `link` chain, under any circumstances.  <br/>
  [@hwillson](https://github.com/hwillson) in [#5982](https://github.com/apollographql/apollo-client/pull/5982)

- **[BREAKING?]** Refactor `QueryManager` to make better use of observables and enforce `fetchPolicy` more reliably. <br/>
  [@benjamn](https://github.com/benjamn) in [#6221](https://github.com/apollographql/apollo-client/pull/6221)

- The `updateQuery` function previously required by `fetchMore` has been deprecated with a warning, and will be removed in the next major version of Apollo Client. Please consider using a `merge` function to handle incoming data instead of relying on `updateQuery`. <br/>
  [@benjamn](https://github.com/benjamn) in [#6464](https://github.com/apollographql/apollo-client/pull/6464)

  - Helper functions for generating common pagination-related field policies may be imported from `@apollo/client/utilities`. The most basic helper is `concatPagination`, which emulates the concatenation behavior of typical `updateQuery` functions. A more sophisticated helper is `offsetLimitPagination`, which implements offset/limit-based pagination. If you are consuming paginated data from a Relay-friendly API, use `relayStylePagination`. Feel free to use [these helper functions](https://github.com/apollographql/apollo-client/blob/main/src/utilities/policies/pagination.ts) as inspiration for your own field policies, and/or modify them to suit your needs. <br/>
    [@benjamn](https://github.com/benjamn) in [#6465](https://github.com/apollographql/apollo-client/pull/6465)

- Updated to work with `graphql@15`.  <br/>
  [@durchanek](https://github.com/durchanek) in [#6194](https://github.com/apollographql/apollo-client/pull/6194) and [#6279](https://github.com/apollographql/apollo-client/pull/6279) <br/>
  [@hagmic](https://github.com/hagmic) in [#6328](https://github.com/apollographql/apollo-client/pull/6328)

- Apollo Link core and HTTP related functionality has been merged into `@apollo/client`. Functionality that was previously available through the `apollo-link`, `apollo-link-http-common` and `apollo-link-http` packages is now directly available from `@apollo/client` (e.g. `import { HttpLink } from '@apollo/client'`). The `ApolloClient` constructor has also been updated to accept new `uri`, `headers` and `credentials` options. If `uri` is specified, Apollo Client will take care of creating the necessary `HttpLink` behind the scenes. <br/>
  [@hwillson](https://github.com/hwillson) in [#5412](https://github.com/apollographql/apollo-client/pull/5412)

- The `gql` template tag should now be imported from the `@apollo/client` package, rather than the `graphql-tag` package. Although the `graphql-tag` package still works for now, future versions of `@apollo/client` may change the implementation details of `gql` without a major version bump. <br/>
  [@hwillson](https://github.com/hwillson) in [#5451](https://github.com/apollographql/apollo-client/pull/5451)

- `@apollo/client/core` can be used to import the Apollo Client core, which includes everything the main `@apollo/client` package does, except for all React related functionality.  <br/>
  [@kamilkisiela](https://github.com/kamilkisiela) in [#5541](https://github.com/apollographql/apollo-client/pull/5541)

- Several deprecated methods have been fully removed:
  - `ApolloClient#initQueryManager`
  - `QueryManager#startQuery`
  - `ObservableQuery#currentResult`

- Apollo Client now supports setting a new `ApolloLink` (or link chain) after `new ApolloClient()` has been called, using the `ApolloClient#setLink` method.  <br/>
  [@hwillson](https://github.com/hwillson) in [#6193](https://github.com/apollographql/apollo-client/pull/6193)

- The final time a mutation `update` function is called, it can no longer accidentally read optimistic data from other concurrent mutations, which ensures the use of optimistic updates has no lasting impact on the state of the cache after mutations have finished. <br/>
  [@benjamn](https://github.com/benjamn) in [#6551](https://github.com/apollographql/apollo-client/pull/6551)

- Apollo links that were previously maintained in https://github.com/apollographql/apollo-link have been merged into the Apollo Client project. They should be accessed using the new entry points listed in the [migration guide](./docs/source/migrating/apollo-client-3-migration.md).  <br/>
  [@hwillson](https://github.com/hwillson) in [#](TODO)

### `InMemoryCache`

> ⚠️ **Note:** `InMemoryCache` has been significantly redesigned and rewritten in Apollo Client 3.0. Please consult the [migration guide](https://www.apollographql.com/docs/react/v3.0-beta/migrating/apollo-client-3-migration/#cache-improvements) and read the new [documentation](https://www.apollographql.com/docs/react/v3.0-beta/caching/cache-configuration/) to understand everything that has been improved.

- The `InMemoryCache` constructor should now be imported directly from `@apollo/client`, rather than from a separate package. The `apollo-cache-inmemory` package is no longer supported.

  > The `@apollo/client/cache` entry point can be used to import `InMemoryCache` without importing other parts of the Apollo Client codebase. <br/>
    [@hwillson](https://github.com/hwillson) in [#5577](https://github.com/apollographql/apollo-client/pull/5577)

- **[BREAKING]** `FragmentMatcher`, `HeuristicFragmentMatcher`, and `IntrospectionFragmentMatcher` have all been removed. We now recommend using `InMemoryCache`’s `possibleTypes` option instead. For more information see the [Defining `possibleTypes` manually](https://www.apollographql.com/docs/react/v3.0-beta/data/fragments/#defining-possibletypes-manually) section of the docs. <br/>
  [@benjamn](https://github.com/benjamn) in [#5073](https://github.com/apollographql/apollo-client/pull/5073)

- **[BREAKING]** As promised in the [Apollo Client 2.6 blog post](https://blog.apollographql.com/whats-new-in-apollo-client-2-6-b3acf28ecad1), all cache results are now frozen/immutable. <br/>
  [@benjamn](https://github.com/benjamn) in [#5153](https://github.com/apollographql/apollo-client/pull/5153)

- **[BREAKING]** Eliminate "generated" cache IDs to avoid normalizing objects with no meaningful ID, significantly reducing cache memory usage. This might be a backwards-incompatible change if your code depends on the precise internal representation of normalized data in the cache. <br/>
  [@benjamn](https://github.com/benjamn) in [#5146](https://github.com/apollographql/apollo-client/pull/5146)

- **[BREAKING]** `InMemoryCache` will no longer merge the fields of written objects unless the objects are known to have the same identity, and the values of fields with the same name will not be recursively merged unless a custom `merge` function is defined by a field policy for that field, within a type policy associated with the `__typename` of the parent object. <br/>
  [@benjamn](https://github.com/benjamn) in [#5603](https://github.com/apollographql/apollo-client/pull/5603)

- **[BREAKING]** `InMemoryCache` now _throws_ when data with missing or undefined query fields is written into the cache, rather than just warning in development. <br/>
  [@benjamn](https://github.com/benjamn) in [#6055](https://github.com/apollographql/apollo-client/pull/6055)

- **[BREAKING]** `client|cache.writeData` have been fully removed. `writeData` usage is one of the easiest ways to turn faulty assumptions about how the cache represents data internally, into cache inconsistency and corruption. `client|cache.writeQuery`, `client|cache.writeFragment`, and/or `cache.modify` can be used to update the cache.  <br/>
  [@benjamn](https://github.com/benjamn) in [#5923](https://github.com/apollographql/apollo-client/pull/5923)

- `InMemoryCache` now supports tracing garbage collection and eviction. Note that the signature of the `evict` method has been simplified in a potentially backwards-incompatible way. <br/>
  [@benjamn](https://github.com/benjamn) in [#5310](https://github.com/apollographql/apollo-client/pull/5310)

  - **[beta-BREAKING]** Please note that the `cache.evict` method now requires `Cache.EvictOptions`, though it previously supported positional arguments as well. <br/>
    [@danReynolds](https://github.com/danReynolds) in [#6141](https://github.com/apollographql/apollo-client/pull/6141)
    [@benjamn](https://github.com/benjamn) in [#6364](https://github.com/apollographql/apollo-client/pull/6364)

  - Removing an entity object using the `cache.evict` method does not automatically remove dangling references to that entity elsewhere in the cache, but dangling references will be automatically filtered from lists whenever those lists are read from the cache. You can define a custom field `read` function to customize this behavior. See [#6412](https://github.com/apollographql/apollo-client/pull/6412), [#6425](https://github.com/apollographql/apollo-client/pull/6425), and [#6454](https://github.com/apollographql/apollo-client/pull/6454) for further explanation.

- Cache methods that would normally trigger a broadcast, like `cache.evict`, `cache.writeQuery`, and `cache.writeFragment`, can now be called with a named options object, which supports a `broadcast: boolean` property that can be used to silence the broadcast, for situations where you want to update the cache multiple times without triggering a broadcast each time. <br/>
  [@benjamn](https://github.com/benjamn) in [#6288](https://github.com/apollographql/apollo-client/pull/6288)

- `InMemoryCache` now `console.warn`s in development whenever non-normalized data is dangerously overwritten, with helpful links to documentation about normalization and custom `merge` functions. <br/>
  [@benjamn](https://github.com/benjamn) in [#6372](https://github.com/apollographql/apollo-client/pull/6372)

- The result caching system (introduced in [#3394](https://github.com/apollographql/apollo-client/pull/3394)) now tracks dependencies at the field level, rather than at the level of whole entity objects, allowing the cache to return identical (`===`) results much more often than before. <br/>
  [@benjamn](https://github.com/benjamn) in [#5617](https://github.com/apollographql/apollo-client/pull/5617)

- `InMemoryCache` now has a method called `modify` which can be used to update the value of a specific field within a specific entity object:
  ```ts
  cache.modify({
    id: cache.identify(post),
    fields: {
      comments(comments: Reference[], { readField }) {
        return comments.filter(comment => idToRemove !== readField("id", comment));
      },
    },
  });
  ```
  This API gracefully handles cases where multiple field values are associated with a single field name, and also removes the need for updating the cache by reading a query or fragment, modifying the result, and writing the modified result back into the cache. Behind the scenes, the `cache.evict` method is now implemented in terms of `cache.modify`. <br/>
  [@benjamn](https://github.com/benjamn) in [#5909](https://github.com/apollographql/apollo-client/pull/5909)
  and [#6178](https://github.com/apollographql/apollo-client/pull/6178)

- `InMemoryCache` provides a new API for storing client state that can be updated from anywhere:
  ```ts
  import { makeVar } from "@apollo/client"
  const v = makeVar(123)
  console.log(v()) // 123
  console.log(v(v() + 1)) // 124
  console.log(v()) // 124
  v("asdf") // TS type error
  ```
  These variables are _reactive_ in the sense that updating their values invalidates any previously cached query results that depended on the old values. <br/>
  [@benjamn](https://github.com/benjamn) in
  [#5799](https://github.com/apollographql/apollo-client/pull/5799),
  [#5976](https://github.com/apollographql/apollo-client/pull/5976), and
  [#6512](https://github.com/apollographql/apollo-client/pull/6512)

- Various cache read and write performance optimizations, cutting read and write times by more than 50% in larger benchmarks. <br/>
  [@benjamn](https://github.com/benjamn) in [#5948](https://github.com/apollographql/apollo-client/pull/5948)

- The `cache.readQuery` and `cache.writeQuery` methods now accept an `options.id` string, which eliminates most use cases for `cache.readFragment` and `cache.writeFragment`, and skips the implicit conversion of fragment documents to query documents performed by `cache.{read,write}Fragment`. <br/>
  [@benjamn](https://github.com/benjamn) in [#5930](https://github.com/apollographql/apollo-client/pull/5930)

- Support `cache.identify(entity)` for easily computing entity ID strings. <br/>
  [@benjamn](https://github.com/benjamn) in [#5642](https://github.com/apollographql/apollo-client/pull/5642)

- Support eviction of specific entity fields using `cache.evict(id, fieldName)`. <br/>
  [@benjamn](https://github.com/benjamn) in [#5643](https://github.com/apollographql/apollo-client/pull/5643)

- Make `InMemoryCache#evict` remove data from all `EntityStore` layers. <br/>
  [@benjamn](https://github.com/benjamn) in [#5773](https://github.com/apollographql/apollo-client/pull/5773)

- Stop paying attention to `previousResult` in `InMemoryCache`. <br/>
  [@benjamn](https://github.com/benjamn) in [#5644](https://github.com/apollographql/apollo-client/pull/5644)

- Improve optimistic update performance by limiting cache key diversity. <br/>
  [@benjamn](https://github.com/benjamn) in [#5648](https://github.com/apollographql/apollo-client/pull/5648)

- Custom field `read` functions can read from neighboring fields using the `readField(fieldName)` helper, and may also read fields from other entities by calling `readField(fieldName, objectOrReference)`. <br/>
  [@benjamn](https://github.com/benjamn) in [#5651](https://github.com/apollographql/apollo-client/pull/5651)

- Expose cache `modify` and `identify` to the mutate `update` function.  <br/>
  [@hwillson](https://github.com/hwillson) in [#5956](https://github.com/apollographql/apollo-client/pull/5956)

- Add a default `gc` implementation to `ApolloCache`.  <br/>
  [@justinwaite](https://github.com/justinwaite) in [#5974](https://github.com/apollographql/apollo-client/pull/5974)

### React

- **[BREAKING]** The `QueryOptions`, `MutationOptions`, and `SubscriptionOptions` React Apollo interfaces have been renamed to `QueryDataOptions`, `MutationDataOptions`, and `SubscriptionDataOptions` (to avoid conflicting with similarly named and exported Apollo Client interfaces).

- **[BREAKING]** Results with `loading: true` will no longer redeliver previous data, though they may provide partial data from the cache, when available. <br/>
  [@benjamn](https://github.com/benjamn) in [#6566](https://github.com/apollographql/apollo-client/pull/6566)

- **[BREAKING?]** Remove `fixPolyfills.ts`, except when bundling for React Native. If you have trouble with `Map` or `Set` operations due to frozen key objects in React Native, either update React Native to version 0.59.0 (or 0.61.x, if possible) or investigate why `fixPolyfills.native.js` is not included in your bundle. <br/>
  [@benjamn](https://github.com/benjamn) in [#5962](https://github.com/apollographql/apollo-client/pull/5962)

- The contents of the `@apollo/react-hooks` package have been merged into `@apollo/client`, enabling the following all-in-one `import`:
  ```ts
  import { ApolloClient, ApolloProvider, useQuery } from '@apollo/client';
  ```
  [@hwillson](https://github.com/hwillson) in [#5357](https://github.com/apollographql/apollo-client/pull/5357)

- React SSR features (previously accessed via `@apollo/react-ssr`) can now be accessed from the separate Apollo Client entry point of `@apollo/client/react/ssr`. These features are not included in the default `@apollo/client` bundle.  <br/>
  [@hwillson](https://github.com/hwillson) in [#6499](https://github.com/apollographql/apollo-client/pull/6499)

### General

- **[BREAKING]** Removed `graphql-anywhere` since it's no longer used by Apollo Client.  <br/>
  [@hwillson](https://github.com/hwillson) in [#5159](https://github.com/apollographql/apollo-client/pull/5159)

- **[BREAKING]** Removed `apollo-boost` since Apollo Client 3.0 provides a boost like getting started experience out of the box.  <br/>
  [@hwillson](https://github.com/hwillson) in [#5217](https://github.com/apollographql/apollo-client/pull/5217)

- **[BREAKING]** We are no longer exporting certain (intended to be) internal utilities. If you are depending on some of the lesser known exports from `apollo-cache`, `apollo-cache-inmemory`, or `apollo-utilities`, they may no longer be available from `@apollo/client`. <br/>
  [@hwillson](https://github.com/hwillson) in [#5437](https://github.com/apollographql/apollo-client/pull/5437) and [#5514](https://github.com/apollographql/apollo-client/pull/5514)

  > Utilities that were previously externally available through the `apollo-utilities` package are now only available by importing from `@apollo/client/utilities`. <br/>
    [@hwillson](https://github.com/hwillson) in [#5683](https://github.com/apollographql/apollo-client/pull/5683)

- Make sure all `graphql-tag` public exports are re-exported.  <br/>
  [@hwillson](https://github.com/hwillson) in [#5861](https://github.com/apollographql/apollo-client/pull/5861)

- Fully removed `prettier`. The Apollo Client team has decided to no longer automatically enforce code formatting across the codebase. In most cases existing code styles should be followed as much as possible, but this is not a hard and fast rule.  <br/>
  [@hwillson](https://github.com/hwillson) in [#5227](https://github.com/apollographql/apollo-client/pull/5227)

- Make sure `ApolloContext` plays nicely with IE11 when storing the shared context.  <br/>
  [@ms](https://github.com/ms) in [#5840](https://github.com/apollographql/apollo-client/pull/5840)

- Migrated React Apollo HOC and Components functionality into Apollo Client, making it accessible from `@apollo/client/react/components` and `@apollo/client/react/hoc` entry points.  <br/>
  [@hwillson](https://github.com/hwillson) in [#6558](https://github.com/apollographql/apollo-client/pull/6558)

- Support passing a `context` object through the link execution chain when using subscriptions.  <br/>
  [@sgtpepper43](https://github.com/sgtpepper43) in [#4925](https://github.com/apollographql/apollo-client/pull/4925)

- `MockSubscriptionLink` now supports multiple subscriptions.  <br/>
  [@dfrankland](https://github.com/dfrankland) in [#6081](https://github.com/apollographql/apollo-client/pull/6081)

### Bug Fixes

- `useMutation` adjustments to help avoid an infinite loop / too many renders issue, caused by unintentionally modifying the `useState` based mutation result directly.  <br/>
  [@hwillson](https://github/com/hwillson) in [#5770](https://github.com/apollographql/apollo-client/pull/5770)

- Missing `__typename` fields no longer cause the `InMemoryCache#diff` result to be marked `complete: false`, if those fields were added by `InMemoryCache#transformDocument` (which calls `addTypenameToDocument`). <br/>
  [@benjamn](https://github.com/benjamn) in [#5787](https://github.com/apollographql/apollo-client/pull/5787)

- Fixed an issue that allowed `@client @export` based queries to lead to extra unnecessary network requests being fired.  <br/>
  [@hwillson](https://github.com/hwillson) in [#5946](https://github.com/apollographql/apollo-client/pull/5946)

- Refined `useLazyQuery` types to help prevent runtime errors.  <br/>
  [@benmosher](https://github.com/benmosher) in [#5935](https://github.com/apollographql/apollo-client/pull/5935)

- Make sure `@client @export` variables used in watched queries are updated each time the query receives new data that changes the value of the `@export` variable.  <br/>
  [@hwillson](https://github.com/hwillson) in [#5986](https://github.com/apollographql/apollo-client/pull/5986)

- Ensure `useMutation` passes a defined `errorPolicy` option into its underlying `ApolloClient.mutate()` call.  <br/>
  [@jamesreggio](https://github.com/jamesreggio) in [#5863](https://github.com/apollographql/apollo-client/pull/5863)

- `useQuery`: Prevent new data re-render attempts during an existing render. This helps avoid React 16.13.0's "Cannot update a component from inside the function body of a different component" warning (https://github.com/facebook/react/pull/17099). <br/>
  [@hwillson](https://github.com/hwillson) in [#6107](https://github.com/apollographql/apollo-client/pull/6107)

- Expand `ApolloError` typings to include `ServerError` and `ServerParseError`.  <br/>
  [@dmarkow](https://github.com/dmarkow) in [#6319](https://github.com/apollographql/apollo-client/pull/6319)

- Fast responses received over the link chain will no longer conflict with `skip` settings.  <br/>
  [@hwillson](https://github.com/hwillson) in [#6587](https://github.com/apollographql/apollo-client/pull/6587)

## Apollo Client 2.6.8

### Apollo Client (2.6.8)

- Update the `fetchMore` type signature to accept `context`.  <br/>
  [@koenpunt](https://github.com/koenpunt) in [#5147](https://github.com/apollographql/apollo-client/pull/5147)

- Fix type for `Resolver` and use it in the definition of `Resolvers`. <br />
  [@peoplenarthax](https://github.com/peoplenarthax) in [#4943](https://github.com/apollographql/apollo-client/pull/4943)

- Local state resolver functions now receive a `fragmentMap: FragmentMap`
  object, in addition to the `field: FieldNode` object, via the `info`
  parameter. <br/>
  [@mjlyons](https://github.com/mjlyons) in [#5388](https://github.com/apollographql/apollo-client/pull/5388)

- Documentation updates. <br/>
  [@tomquirk](https://github.com/tomquirk) in [#5645](https://github.com/apollographql/apollo-client/pull/5645) <br/>
  [@Sequoia](https://github.com/Sequoia) in [#5641](https://github.com/apollographql/apollo-client/pull/5641) <br/>
  [@phryneas](https://github.com/phryneas) in [#5628](https://github.com/apollographql/apollo-client/pull/5628) <br/>
  [@AryanJ-NYC](https://github.com/AryanJ-NYC) in [#5560](https://github.com/apollographql/apollo-client/pull/5560)

### GraphQL Anywhere (4.2.6)

- Fix `filter` edge case involving `null`.  <br/>
  [@lifeiscontent](https://github.com/lifeiscontent) in [#5110](https://github.com/apollographql/apollo-client/pull/5110)

### Apollo Boost (0.4.7)

- Replace `GlobalFetch` reference with `WindowOrWorkerGlobalScope`.  <br/>
  [@abdonrd](https://github.com/abdonrd) in [#5373](https://github.com/apollographql/apollo-client/pull/5373)

- Add `assumeImmutableResults` typing to apollo boost `PresetConfig` interface. <br/>
  [@bencoullie](https://github.com/bencoullie) in [#5571](https://github.com/apollographql/apollo-client/pull/5571)

## Apollo Client (2.6.4)

### Apollo Client (2.6.4)

- Modify `ObservableQuery` to allow queries with `notifyOnNetworkStatusChange`
  to be notified when loading after an error occurs. <br />
  [@jasonpaulos](https://github.com/jasonpaulos) in [#4992](https://github.com/apollographql/apollo-client/pull/4992)

- Add `graphql` as a `peerDependency` of `apollo-cache` and
  `graphql-anywhere`.  <br/>
  [@ssalbdivad](https://github.com/ssalbdivad) in [#5081](https://github.com/apollographql/apollo-client/pull/5081)

- Documentation updates.  </br>
  [@raibima](https://github.com/raibima) in [#5132](https://github.com/apollographql/apollo-client/pull/5132)  <br/>
  [@hwillson](https://github.com/hwillson) in [#5141](https://github.com/apollographql/apollo-client/pull/5141)

## Apollo Client (2.6.3)

### Apollo Client (2.6.3)

- A new `ObservableQuery.resetQueryStoreErrors()` method is now available that
  can be used to clear out `ObservableQuery` query store errors.  <br/>
  [@hwillson](https://github.com/hwillson) in [#4941](https://github.com/apollographql/apollo-client/pull/4941)
- Documentation updates.  <br/>
  [@michael-watson](https://github.com/michael-watson) in [#4940](https://github.com/apollographql/apollo-client/pull/4940)  <br/>
  [@hwillson](https://github.com/hwillson) in [#4969](https://github.com/apollographql/apollo-client/pull/4969)


## Apollo Client (2.6.1)

### Apollo Utilities 1.3.2

- Reimplement `isEqual` without pulling in massive `lodash.isequal`. <br/>
  [@benjamn](https://github.com/benjamn) in [#4924](https://github.com/apollographql/apollo-client/pull/4924)

## Apollo Client (2.6.1)

- In all Apollo Client packages, the compilation of `lib/bundle.esm.js` to `lib/bundle.cjs.js` and `lib/bundle.umd.js` now uses Babel instead of Rollup, since Babel correctly compiles some [edge cases](https://github.com/apollographql/apollo-client/issues/4843#issuecomment-495717720) that neither Rollup nor TypeScript compile correctly. <br/>
  [@benjamn](https://github.com/benjamn) in [#4911](https://github.com/apollographql/apollo-client/pull/4911)

### Apollo Cache In-Memory 1.6.1

- Pretend that `__typename` exists on the root Query when matching fragments. <br/>
  [@benjamn](https://github.com/benjamn) in [#4853](https://github.com/apollographql/apollo-client/pull/4853)

### Apollo Utilities 1.3.1

- The `isEqual` function has been reimplemented using the `lodash.isequal` npm package, to better support circular references. Since the `lodash.isequal` package is already used by `react-apollo`, this change is likely to decrease total bundle size. <br/>
  [@capaj](https://github.com/capaj) in [#4915](https://github.com/apollographql/apollo-client/pull/4915)

## Apollo Client (2.6.0)

- In production, `invariant(condition, message)` failures will now include
  a unique error code that can be used to trace the error back to the
  point of failure. <br/>
  [@benjamn](https://github.com/benjamn) in [#4521](https://github.com/apollographql/apollo-client/pull/4521)

### Apollo Client 2.6.0

- If you can be sure your application code does not modify cache result objects (see `freezeResults` note below), you can unlock substantial performance improvements by communicating this assumption via
  ```ts
  new ApolloClient({ assumeImmutableResults: true })
  ```
  which allows the client to avoid taking defensive snapshots of past results using `cloneDeep`, as explained by [@benjamn](https://github.com/benjamn) in [#4543](https://github.com/apollographql/apollo-client/pull/4543).

- Identical overlapping queries are now deduplicated internally by `apollo-client`, rather than using the `apollo-link-dedup` package. <br/>
  [@benjamn](https://github.com/benjamn) in commit [7cd8479f](https://github.com/apollographql/apollo-client/pull/4586/commits/7cd8479f27ce38930f122e4f703c4081a75a63a7)

- The `FetchPolicy` type has been split into two types, so that passing `cache-and-network` to `ApolloClient#query` is now forbidden at the type level, whereas previously it was forbidden by a runtime `invariant` assertion:
  ```ts
  export type FetchPolicy =
    | 'cache-first'
    | 'network-only'
    | 'cache-only'
    | 'no-cache'
    | 'standby';

  export type WatchQueryFetchPolicy =
    | FetchPolicy
    | 'cache-and-network';
  ```
  The exception thrown if you ignore the type error has also been improved to explain the motivation behind this restriction. <br/>
  [Issue #3130 (comment)](https://github.com/apollographql/apollo-client/issues/3130#issuecomment-478409066) and commit [cf069bc7](github.com/apollographql/apollo-client/commit/cf069bc7ee6577092234b0eb0ac32e05d50f5a1c)

- Avoid updating (and later invalidating) cache watches when `fetchPolicy` is `'no-cache'`. <br/>
  [@bradleyayers](https://github.com/bradleyayers) in [PR #4573](https://github.com/apollographql/apollo-client/pull/4573), part of [issue #3452](https://github.com/apollographql/apollo-client/issues/3452)

- Remove temporary `queryId` after `fetchMore` completes. <br/>
  [@doomsower](https://github.com/doomsower) in [#4440](https://github.com/apollographql/apollo-client/pull/4440)

- Call `clearStore` callbacks after clearing store. <br/>
  [@ds8k](https://github.com/ds8k) in [#4695](https://github.com/apollographql/apollo-client/pull/4695)

- Perform all `DocumentNode` transforms once, and cache the results. <br/>
  [@benjamn](https://github.com/benjamn) in [#4601](https://github.com/apollographql/apollo-client/pull/4601)

- Accommodate `@client @export` variable changes in `ObservableQuery`. <br/>
  [@hwillson](https://github.com/hwillson) in [#4604](https://github.com/apollographql/apollo-client/pull/4604)

- Support the `returnPartialData` option for watched queries again. <br/>
  [@benjamn](https://github.com/benjamn) in [#4743](https://github.com/apollographql/apollo-client/pull/4743)

- Preserve `networkStatus` for incomplete `cache-and-network` queries. <br/>
  [@benjamn](https://github.com/benjamn) in [#4765](https://github.com/apollographql/apollo-client/pull/4765)

- Preserve `cache-and-network` `fetchPolicy` when refetching. <br/>
  [@benjamn](https://github.com/benjamn) in [#4840](https://github.com/apollographql/apollo-client/pull/4840)

- Update the React Native docs to remove the request for external example apps that we can link to. We're no longer going to manage a list of external example apps. <br />
  [@hwillson](https://github.com/hwillson) in [#4531](https://github.com/apollographql/apollo-client/pull/4531)

- Polling queries are no longer batched together, so their scheduling should be more predictable. <br/>
  [@benjamn](https://github.com/benjamn) in [#4800](https://github.com/apollographql/apollo-client/pull/4800)

### Apollo Cache In-Memory 1.6.0

- Support `new InMemoryCache({ freezeResults: true })` to help enforce immutability. <br/>
  [@benjamn](https://github.com/benjamn) in [#4514](https://github.com/apollographql/apollo-client/pull/4514)

- Allow `IntrospectionFragmentMatcher` to match fragments against the root `Query`, as `HeuristicFragmentMatcher` does. <br/>
  [@rynobax](https://github.com/rynobax) in [#4620](https://github.com/apollographql/apollo-client/pull/4620)

- Rerential identity (`===`) of arrays in cache results will now be preserved for unchanged data. <br/>
  [@benjamn](https://github.com/benjamn) in commit [f3091d6a](https://github.com/apollographql/apollo-client/pull/4586/commits/f3091d6a7e91be98549baea58903282cc540f460)

- Avoid adding `__typename` field to `@client` selection sets that have been `@export`ed as input variables. <br/>
  [@benjamn](https://github.com/benjamn) in [#4784](https://github.com/apollographql/apollo-client/pull/4784)

### GraphQL Anywhere 4.2.2

- The `graphql` function can now be configured to ignore `@include` and
  `@skip` directives (useful when walking a fragment to generate prop types
  or filter result data).  <br/>
  [@GreenGremlin](https://github.com/GreenGremlin) in [#4373](https://github.com/apollographql/apollo-client/pull/4373)


## Apollo Client 2.5.1

### apollo-client 2.5.1

- Fixes `A tuple type element list cannot be empty` issue.  <br/>
  [@benjamn](https://github.com/benjamn) in [#4502](https://github.com/apollographql/apollo-client/pull/4502)

### graphql-anywhere 4.2.1

- Adds back the missing `graphql-anywhere/lib/async` entry point.  <br/>
  [@benjamn](https://github.com/benjamn) in [#4503](https://github.com/apollographql/apollo-client/pull/4503)


## Apollo Client (2.5.0)

### Apollo Client (2.5.0)

- Introduces new local state management features (client-side schema
  and local resolver / `@client` support) and many overall code improvements,
  to help reduce the Apollo Client bundle size.  <br/>
  [#4361](https://github.com/apollographql/apollo-client/pull/4361)
- Revamped CJS and ESM bundling approach with Rollup.  <br/>
  [@rosskevin](https://github.com/rosskevin) in [#4261](https://github.com/apollographql/apollo-client/pull/4261)
- Fixes an issue where the `QueryManager` was accidentally returning cached
  data for `network-only` queries.  <br/>
  [@danilobuerger](https://github.com/danilobuerger) in [#4352](https://github.com/apollographql/apollo-client/pull/4352)
- Fixed an issue in the repo `.gitattributes` that was causing binary files
  to have their line endings adjusted, and cleaned up corrupted documentation
  images (ref: https://github.com/apollographql/apollo-client/pull/4232).  <br/>
  [@rajington](https://github.com/rajington) in [#4438](https://github.com/apollographql/apollo-client/pull/4438)
- Improve (and shorten) query polling implementation.  <br/>
  [PR #4337](https://github.com/apollographql/apollo-client/pull/4337)


## Apollo Client (2.4.13)

### Apollo Client (2.4.13)

- Resolve "invalidate" -> "invalidated" typo in `QueryManager`.  <br/>
  [@quazzie](https://github.com/quazzie) in [#4041](https://github.com/apollographql/apollo-client/pull/4041)

- Properly type `setQuery` and fix now typed callers.  <br/>
  [@danilobuerger](https://github.com/danilobuerger) in [#4369](https://github.com/apollographql/apollo-client/pull/4369)

- Align with the React Apollo decision that result `data` should be
  `TData | undefined` instead of `TData | {}`.  <br/>
  [@danilobuerger](https://github.com/danilobuerger) in [#4356](https://github.com/apollographql/apollo-client/pull/4356)

- Documentation updates.  <br/>
  [@danilobuerger](https://github.com/danilobuerger) in [#4340](https://github.com/apollographql/apollo-client/pull/4340)  <br />
  [@justyn-clark](https://github.com/justyn-clark) in [#4383](https://github.com/apollographql/apollo-client/pull/4383)  <br />
  [@jtassin](https://github.com/jtassin) in [#4287](https://github.com/apollographql/apollo-client/pull/4287)  <br />
  [@Gongreg](https://github.com/Gongreg) in [#4386](https://github.com/apollographql/apollo-client/pull/4386)  <br />
  [@davecardwell](https://github.com/davecardwell) in [#4399](https://github.com/apollographql/apollo-client/pull/4399)  <br />
  [@michaelknoch](https://github.com/michaelknoch) in [#4384](https://github.com/apollographql/apollo-client/pull/4384)  <br />

## Apollo Client (2.4.12)

### Apollo Client (2.4.12)

- Support `ApolloClient#stop` method for safe client disposal. <br/>
  [PR #4336](https://github.com/apollographql/apollo-client/pull/4336)

## Apollo Client (2.4.11)

- Added explicit dependencies on the
  [`tslib`](https://www.npmjs.com/package/tslib) package to all client
  packages to fix
  [Issue #4332](https://github.com/apollographql/apollo-client/issues/4332).

### Apollo Client (2.4.11)

- Reverted some breaking changes accidentally released in a patch version
  (2.4.10). [PR #4334](https://github.com/apollographql/apollo-client/pull/4334)

## Apollo Client (2.4.10)

### Apollo Client (2.4.10)

- The `apollo-client` package no longer exports a `printAST` function from
  `graphql/language/printer`. If you need this functionality, import it
  directly: `import { print } from "graphql/language/printer"`

- Query polling now uses a simpler scheduling strategy based on a single
  `setTimeout` interval rather than multiple `setInterval` timers. The new
  timer fires at the rate of the fastest polling interval, and queries
  with longer polling intervals fire whenever the time elapsed since they
  last fired exceeds their desired interval. <br/>
  [PR #4243](https://github.com/apollographql/apollo-client/pull/4243)

### Apollo Cache In-Memory (1.4.1)

- The `optimism` npm package has been updated to a version (0.6.9) that
  provides its own TypeScript declarations, which should fix problems like
  [Issue #4327](https://github.com/apollographql/apollo-client/issues/4327). <br/>
  [PR #4331](https://github.com/apollographql/apollo-client/pull/4331)

- Error messages involving GraphQL queries now print the queries using
  `JSON.stringify` instead of the `print` function exported by the
  `graphql` package, to avoid pulling unnecessary printing logic into your
  JavaScript bundle. <br/>
  [PR #4234](https://github.com/apollographql/apollo-client/pull/4234)

- The `QueryKeyMaker` abstraction has been removed, meaning that cache
  results for non-identical queries (or sub-queries) with equivalent
  structure will no longer be cached together. This feature was a nice
  optimization in certain specific use cases, but it was not worth the
  additional complexity or bundle size. <br/>
  [PR #4245](https://github.com/apollographql/apollo-client/pull/4245)

### Apollo Utilities (1.1.1)

- The `flattenSelections` helper function is no longer exported from
  `apollo-utilities`, since `getDirectiveNames` has been reimplemented
  without using `flattenSelections`, and `flattenSelections` has no clear
  purpose now. If you need the old functionality, use a visitor:
  ```ts
  import { visit } from "graphql/language/visitor";

  function flattenSelections(selection: SelectionNode) {
    const selections: SelectionNode[] = [];
    visit(selection, {
      SelectionSet(ss) {
        selections.push(...ss.selections);
      }
    });
    return selections;
  }
  ```

## Apollo Client (2.4.9)

### Apollo Client (2.4.9)

- Apollo Client has been updated to use `graphql` 14.x as a dev dependency.  <br/>
  [@hwillson](https://github.com/hwillson) in [#4233](https://github.com/apollographql/apollo-client/pull/4233)

- The `onClearStore` function can now be used to register callbacks that should
  be triggered when calling `clearStore`.  <br/>
  [@joe-re](https://github.com/joe-re) in [#4082](https://github.com/apollographql/apollo-client/pull/4082)

- Make `isApolloError` available for external use.  <br/>
  [@FredyC](https://github.com/FredyC) in [#4223](https://github.com/apollographql/apollo-client/pull/4223)

- The `QueryManager` now calls `complete` on the observables used by
  Apollo Client's Subscription handling. This gives finite subscriptions a
  chance to handle cleanup.  <br/>
  [@sujeetsr](https://github.com/sujeetsr) in [#4290](https://github.com/apollographql/apollo-client/pull/4290)

- Documentation updates.  <br/>
  [@lifedup](https://github.com/lifedup) in [#3931](https://github.com/apollographql/apollo-client/pull/3931)  <br />
  [@Dem0n3D](https://github.com/Dem0n3D) in [#4008](https://github.com/apollographql/apollo-client/pull/4008)  <br />
  [@anand-sundaram-zocdoc](https://github.com/anand-sundaram-zocdoc) in [#4009](https://github.com/apollographql/apollo-client/pull/4009)  <br />
  [@mattphoto](https://github.com/mattphoto) in [#4026](https://github.com/apollographql/apollo-client/pull/4026)  <br />
  [@birge](https://github.com/birge) in [#4029](https://github.com/apollographql/apollo-client/pull/4029)  <br />
  [@mxstbr](https://github.com/mxstbr) in [#4127](https://github.com/apollographql/apollo-client/pull/4127)  <br/>
  [@Caerbannog](https://github.com/Caerbannog) in [#4140](https://github.com/apollographql/apollo-client/pull/4140)  <br/>
  [@jedwards1211](https://github.com/jedwards1211) in [#4179](https://github.com/apollographql/apollo-client/pull/4179)  <br/>
  [@nutboltu](https://github.com/nutboltu) in [#4182](https://github.com/apollographql/apollo-client/pull/4182)  <br/>
  [@CarloPalinckx](https://github.com/CarloPalinckx) in [#4189](https://github.com/apollographql/apollo-client/pull/4189)  <br/>
  [@joebernard](https://github.com/joebernard) in [#4206](https://github.com/apollographql/apollo-client/pull/4206)  <br/>
  [@evans](https://github.com/evans) in [#4213](https://github.com/apollographql/apollo-client/pull/4213)  <br/>
  [@danilobuerger](https://github.com/danilobuerger) in [#4214](https://github.com/apollographql/apollo-client/pull/4214)  <br/>
  [@stubailo](https://github.com/stubailo) in [#4220](https://github.com/apollographql/apollo-client/pull/4220)  <br/>
  [@haysclark](https://github.com/haysclark) in [#4255](https://github.com/apollographql/apollo-client/pull/4255)  <br/>
  [@shelmire](https://github.com/shelmire) in [#4266](https://github.com/apollographql/apollo-client/pull/4266)  <br/>
  [@peggyrayzis](https://github.com/peggyrayzis) in [#4280](https://github.com/apollographql/apollo-client/pull/4280)  <br/>
  [@caydie-tran](https://github.com/caydie-tran) in [#4300](https://github.com/apollographql/apollo-client/pull/4300)

### Apollo Utilities (1.1.0)

- Transformation utilities have been refactored to work with `graphql` 14.x.
  GraphQL AST's are no longer being directly modified.  <br/>
  [@hwillson](https://github.com/hwillson) in [#4233](https://github.com/apollographql/apollo-client/pull/4233)

### Apollo Cache In-Memory (1.4.0)

- The speed and memory usage of optimistic reads and writes has been
  improved dramatically using a new layering technique that does not
  require copying the non-optimistic contents of the cache.  <br/>
  [PR #4319](https://github.com/apollographql/apollo-client/pull/4319/)

- The `RecordingCache` abstraction has been removed, and thus is no longer
  exported from `apollo-cache-inmemory`.  <br/>
  [PR #4319](https://github.com/apollographql/apollo-client/pull/4319/)

- Export the optimism `wrap` function using ES2015 export syntax, instead of
  CommonJS.  <br/>
  [@ardatan](https://github.com/ardatan) in [#4158](https://github.com/apollographql/apollo-client/pull/4158)

## Apollo Client (2.4.8)

### Apollo Client (2.4.8)

- Documentation and config updates.  <br/>
  [@justinanastos](https://github.com/justinanastos) in [#4187](https://github.com/apollographql/apollo-client/pull/4187)  <br/>
  [@PowerKiKi](https://github.com/PowerKiKi) in [#3693](https://github.com/apollographql/apollo-client/pull/3693)  <br/>
  [@nandito](https://github.com/nandito) in [#3865](https://github.com/apollographql/apollo-client/pull/3865)

- Schema/AST tranformation utilities have been updated to work properly with
  `@client` directives.  <br/>
  [@justinmakaila](https://github.com/justinmakaila) in [#3482](https://github.com/apollographql/apollo-client/pull/3482)

### Apollo Cache In-Memory (1.3.12)

- Avoid using `DepTrackingCache` for optimistic reads.
  [PR #4521](https://github.com/apollographql/apollo-client/pull/4251)

- When creating an `InMemoryCache` object, it's now possible to disable the
  result caching behavior introduced in [#3394](https://github.com/apollographql/apollo-client/pull/3394),
  either for diagnostic purposes or because the benefit of caching repeated
  reads is not worth the extra memory usage in your application:
  ```ts
  new InMemoryCache({
    resultCaching: false
  })
  ```
  Part of [PR #4521](https://github.com/apollographql/apollo-client/pull/4251).

## Apollo Client (2.4.7)

### Apollo Client (2.4.7)

- The `ApolloClient` constructor has been updated to accept `name` and
  `version` params, that can be used to support Apollo Server [Client Awareness](https://www.apollographql.com/docs/apollo-server/v2/features/metrics.html#Client-Awareness)
  functionality. These client awareness properties are passed into the
  defined Apollo Link chain, and are then ultimately sent out as custom
  headers with outgoing requests.  <br/>
  [@hwillson](https://github.com/hwillson) in [#4154](https://github.com/apollographql/apollo-client/pull/4154)

### Apollo Boost (0.1.22)

- No changes.

### Apollo Cache (1.1.21)

- No changes.

### Apollo Cache In-Memory (1.3.11)

- No changes.

### Apollo Utilities (1.0.26)

- No changes.

### Graphql Anywhere (4.1.23)

- No changes.


## Apollo Client (2.4.6)

### Apollo Cache In-Memory (1.3.10)

- Added some `return`s to prevent errors with `noImplicitReturns`
  TypeScript rule.
  [PR #4137](https://github.com/apollographql/apollo-client/pull/4137)

- Exclude the `src/` directory when publishing `apollo-cache-inmemory`.
  [Issue #4083](https://github.com/apollographql/apollo-client/issues/4083)

## Apollo Client (2.4.5)

- Optimistic tests cleanup.
  [PR #3834](https://github.com/apollographql/apollo-client/pull/3834) by
  [@joshribakoff](https://github.com/joshribakoff)

- Documentation updates.
  [PR #3840](https://github.com/apollographql/apollo-client/pull/3840) by
  [@chentsulin](https://github.com/chentsulin) and
  [PR #3844](https://github.com/apollographql/apollo-client/pull/3844) by
  [@lorensr](https://github.com/lorensr)

- Implement `ObservableQuery#isDifferentFromLastResult` to fix
  [Issue #4054](https://github.com/apollographql/apollo-client/issues/4054) and
  [Issue #4031](https://github.com/apollographql/apollo-client/issues/4031).
  [PR #4069](https://github.com/apollographql/apollo-client/pull/4069)

### Apollo Cache (1.1.20)

- Add `readQuery` test to make sure options aren't mutated.
  [@CarloPalinckx](https://github.com/CarloPalinckx) in
  [#3838](https://github.com/apollographql/apollo-client/pull/3838)

### Apollo Cache In-Memory (1.3.9)

- Avoid modifying source objects when merging cache results.
  [Issue #4081](https://github.com/apollographql/apollo-client/issues/4081)
  [PR #4089](https://github.com/apollographql/apollo-client/pull/4089)

### Apollo Utilities (1.0.25)

- Fix `apollo-utilities` `isEqual` bug due to missing `hasOwnProperty`
  check. [PR #4072](https://github.com/apollographql/apollo-client/pull/4072)
  by [@samkline](https://github.com/samkline)

## Apollo Client (2.4.4)

### Apollo Utilities (1.0.24)

- Discard property accessor functions in `cloneDeep` helper, to fix
  [issue #4034](https://github.com/apollographql/apollo-client/issues/4034).

- Unconditionally remove `cloneDeep` property accessors.
  [PR #4039](https://github.com/apollographql/apollo-client/pull/4039)

- Avoid copying non-enumerable and/or `Symbol` keys in `cloneDeep`.
  [PR #4052](https://github.com/apollographql/apollo-client/pull/4052)

### Apollo Cache In-Memory (1.3.7)

- Throw when querying non-scalar objects without a selection set.
  [Issue #4025](https://github.com/apollographql/apollo-client/issues/4025)
  [PR #4038](https://github.com/apollographql/apollo-client/pull/4038)

- Work around spec non-compliance of `Map#set` and `Set#add` in IE11.
  [Issue #4024](https://github.com/apollographql/apollo-client/issues/4024)
  [PR #4012](https://github.com/apollographql/apollo-client/pull/4012)

## Apollo Client (2.4.3)

- Add additional checks to make sure we don't try to set the network status
  of queries in the store, when the store doesn't exist.  <br/>
  [@i6mi6](https://github.com/i6mi6) in [#3914](https://github.com/apollographql/apollo-client/pull/3914)
- Documentation updates.  <br/>
  [@shanonvl](https://github.com/shanonvl) in [#3925](https://github.com/apollographql/apollo-client/pull/3925)  <br/>
  [@ojh102](https://github.com/ojh102) in [#3920](https://github.com/apollographql/apollo-client/pull/3920)  <br/>
  [@Bkucera](https://github.com/Bkucera) in [#3919](https://github.com/apollographql/apollo-client/pull/3919)  <br/>
  [@j4chou](https://github.com/j4chou) in [#3915](https://github.com/apollographql/apollo-client/pull/3915)  <br/>
  [@billfienberg](https://github.com/billfienberg) in [#3886](https://github.com/apollographql/apollo-client/pull/3886)  <br/>
  [@TLadd](https://github.com/TLadd) in [#3884](https://github.com/apollographql/apollo-client/pull/3884)

- The `ObservableQuery` class now makes a deep clone of `lastResult` when
  first received, so that the `isDifferentResult` logic will not be
  confused if the result object is modified later.
  [Issue #3992](https://github.com/apollographql/apollo-client/issues/3992)
  [PR #4032](https://github.com/apollographql/apollo-client/pull/4032/commits/e66027c5341dc7aaf71ee7ffcba1305b9a553525)

### Apollo Cache In-Memory (1.3.6)

- Optimize repeated `apollo-cache-inmemory` reads by caching partial query
  results, for substantial performance improvements. As a consequence, watched
  queries will not be rebroadcast unless the data have changed.
  [PR #3394](https://github.com/apollographql/apollo-client/pull/3394)

- Include root ID and fragment matcher function in cache keys computed by
  `StoreReader#executeStoreQuery` and `executeSelectionSet`, and work
  around bugs in the React Native `Map` and `Set` polyfills.
  [PR #3964](https://github.com/apollographql/apollo-client/pull/3964)
  [React Native PR #21492 (pending)](https://github.com/facebook/react-native/pull/21492)

- The `apollo-cache-inmemory` package now allows `graphql@^14.0.0` as a
  peer dependency.
  [Issue #3978](https://github.com/apollographql/apollo-client/issues/3978)

- The `apollo-cache-inmemory` package now correctly broadcasts changes
  even when the new data is `===` to the old data, since the contents of
  the data object may have changed.
  [Issue #3992](https://github.com/apollographql/apollo-client/issues/3992)
  [PR #4032](https://github.com/apollographql/apollo-client/pull/4032/commits/d6a673fbc1444e115e90cc9e4c7fa3fc67bb7e56)

### Apollo GraphQL Anywhere (4.1.20)

- Make `graphql-anywhere` `filter` function generic (typescript).  <br/>
  [@minznerjosh](https://github.com/minznerjosh) in [#3929](https://github.com/apollographql/apollo-client/pull/3929)

### Apollo Utilities (1.0.22)

- The `fclone` package has been replaced with a custom `cloneDeep`
  implementation that is tolerant of cycles, symbol properties, and
  non-enumerable properties.
  [PR #4032](https://github.com/apollographql/apollo-client/pull/4032/commits/78e2ad89f950da2829f49c7876f968adb2bc1302)

### Apollo Boost (0.1.17)

- Remove duplicate InMemoryCache export for Babel 6 compatibility.
  [Issue #3910](https://github.com/apollographql/apollo-client/issues/3910)
  [PR #3932](https://github.com/apollographql/apollo-client/pull/3932)

### Apollo Cache (1.1.18)

- No changes.

## Apollo Client (2.4.2)

### Apollo Client (2.4.2)

- Apollo Client no longer deep freezes query results.
  [@hwillson](https://github.com/hwillson) in [#3883](https://github.com/apollographql/apollo-client/pull/3883)
- A new `clearStore` method has been added, that will remove all data from
  the store. Unlike `resetStore`, it will not refetch active queries after
  removing store data.
  [@hwillson](https://github.com/hwillson) in [#3885](https://github.com/apollographql/apollo-client/pull/3885)

### Apollo Utilities (1.0.21)

- Replace the custom `cloneDeep` implementation with
  [`fclone`](https://www.npmjs.com/package/fclone), to avoid crashing when
  encountering circular references.  <br/>
  [@hwillson](https://github.com/hwillson) in [#3881](https://github.com/apollographql/apollo-client/pull/3881)

### Apollo Boost (0.1.16)

- No changes.

### Apollo Cache (1.1.17)

- No changes.

### Apollo Cache In-Memory (1.2.10)

- No changes.

### Apollo GraphQL Anywhere (4.1.19)

- No changes.


## 2.4.1 (August 26, 2018)

### Apollo Client (2.4.1)

- `mutate`'s `refetchQueries` option now allows queries to include a custom
  `context` option. This `context` will be used when refetching the query.
  For example:

  ```js
  context = {
    headers: {
      token: 'some auth token',
    },
  };
  client.mutate({
    mutation: UPDATE_CUSTOMER_MUTATION,
    variables: {
      userId: user.id,
      firstName,
      ...
    },
    refetchQueries: [{
      query: CUSTOMER_MESSAGES_QUERY,
      variables: { userId: user.id },
      context,
    }],
    context,
  });
  ```

  The `CUSTOMER_MESSAGES_QUERY` above will be refetched using `context`.
  Normally queries are refetched using the original context they were first
  started with, but this provides a way to override the context, if needed.  <br/>
  [@hwillson](https://github.com/hwillson) in [#3852](https://github.com/apollographql/apollo-client/pull/3852)

- Documentation updates.  <br/>
  [@hwillson](https://github.com/hwillson) in [#3841](https://github.com/apollographql/apollo-client/pull/3841)

### Apollo Boost (0.1.15)

- Various internal infrastructure changes related to building, bundling,
  testing, etc.
  [@hwillson](https://github.com/hwillson) in [#3817](https://github.com/apollographql/apollo-client/pull/3817)

### Apollo Cache (1.1.16)

- Various internal infrastructure changes related to building, bundling,
  testing, etc.
  [@hwillson](https://github.com/hwillson) in [#3817](https://github.com/apollographql/apollo-client/pull/3817)

### Apollo Cache In-Memory (1.2.9)

- Various internal infrastructure changes related to building, bundling,
  testing, etc.
  [@hwillson](https://github.com/hwillson) in [#3817](https://github.com/apollographql/apollo-client/pull/3817)

### Apollo Utilities (1.0.20)

- Various internal infrastructure changes related to building, bundling,
  testing, etc.
  [@hwillson](https://github.com/hwillson) in [#3817](https://github.com/apollographql/apollo-client/pull/3817)

### Apollo GraphQL Anywhere (4.1.18)

- Various internal infrastructure changes related to building, bundling,
  testing, etc.
  [@hwillson](https://github.com/hwillson) in [#3817](https://github.com/apollographql/apollo-client/pull/3817)


## 2.4.0 (August 17, 2018)

### Apollo Client (2.4.0)

- Add proper error handling for subscriptions. If you have defined an `error`
  handler on your subscription observer, it will now be called when an error
  comes back in a result, and the `next` handler will be skipped (similar to
  how we're handling errors with mutations). Previously, the error was
  just passed in the result to the `next` handler. If you don't have an
  `error` handler defined, the previous functionality is maintained, meaning
  the error is passed in the result, giving the next handler a chance to deal
  with it. This should help address backwards compatibility (and is the reason
  for the minor version bumo in this release).  <br/>
  [@clayne11](https://github.com/clayne11) in [#3800](https://github.com/apollographql/apollo-client/pull/3800)
- Allow an `optimistic` param to be passed into `ApolloClient.readQuery` and
  `ApolloClient.readFragment`, that when set to `true`, will allow
  optimistic results to be returned. Is `false` by default.  <br/>
  [@jay1337](https://github.com/jay1337) in [#2429](https://github.com/apollographql/apollo-client/pull/2429)
- Optimistic tests cleanup.  <br/>
  [@joshribakoff](https://github.com/joshribakoff) in [#3713](https://github.com/apollographql/apollo-client/pull/3713)
- Make sure each package has its own `.npmignore`, so they're taken into
  consideration when publishing via lerna.  <br/>
  [@hwillson](https://github.com/hwillson) in [#3828](https://github.com/apollographql/apollo-client/pull/3828)
- Documentation updates.  <br/>
  [@toolness](https://github.com/toolness) in [#3804](https://github.com/apollographql/apollo-client/pull/3804)  <br/>
  [@pungggi](https://github.com/pungggi) in [#3798](https://github.com/apollographql/apollo-client/pull/3798)  <br/>
  [@lorensr](https://github.com/lorensr) in [#3748](https://github.com/apollographql/apollo-client/pull/3748)  <br/>
  [@joshribakoff](https://github.com/joshribakoff) in [#3730](https://github.com/apollographql/apollo-client/pull/3730)  <br/>
  [@yalamber](https://github.com/yalamber) in [#3819](https://github.com/apollographql/apollo-client/pull/3819)  <br/>
  [@pschreibs85](https://github.com/pschreibs85) in [#3812](https://github.com/apollographql/apollo-client/pull/3812)  <br/>
  [@msreekm](https://github.com/msreekm) in [#3808](https://github.com/apollographql/apollo-client/pull/3808)  <br/>
  [@kamaltmo](https://github.com/kamaltmo) in [#3806](https://github.com/apollographql/apollo-client/pull/3806)  <br/>
  [@lorensr](https://github.com/lorensr) in [#3739](https://github.com/apollographql/apollo-client/pull/3739)  <br/>
  [@brainkim](https://github.com/brainkim) in [#3680](https://github.com/apollographql/apollo-client/pull/3680)

### Apollo Cache In-Memory (1.2.8)

- Fix typo in `console.warn` regarding fragment matching error message.  <br/>
  [@combizs](https://github.com/combizs) in [#3701](https://github.com/apollographql/apollo-client/pull/3701)

### Apollo Boost (0.1.14)

- No changes.

### Apollo Cache (1.1.15)

- No changes.

### Apollo Utilities (1.0.19)

- No changes.

### Apollo GraphQL Anywhere (4.1.17)

- No changes.


## 2.3.8 (August 9, 2018)

### Apollo Client (2.3.8)

- Adjusted the `graphql` peer dependency to cover explicit minor ranges.
  Since the ^ operator only covers any minor version if the major version
  is not 0 (since a major version of 0 is technically considered development by
  semver 2), the current ^0.11.0 || ^14.0.0 graphql range doesn't cover
  0.12.* or 0.13.*. This fixes the `apollo-client@X has incorrect peer
  dependency "graphql@^0.11.0 || ^14.0.0"` errors that people might have
  seen using `graphql` 0.12.x or 0.13.x.  <br/>
  [@hwillson](https://github.com/hwillson) in [#3746](https://github.com/apollographql/apollo-client/pull/3746)
- Document `setVariables` internal API status.  <br/>
  [@PowerKiKi](https://github.com/PowerKiKi) in [#3692](https://github.com/apollographql/apollo-client/pull/3692)
- Corrected `ApolloClient.queryManager` typing as it may be `undefined`.  <br/>
  [@danilobuerger](https://github.com/danilobuerger) in [#3661](https://github.com/apollographql/apollo-client/pull/3661)
- Make sure using a `no-cache` fetch policy with subscriptions prevents data
  from being cached.  <br/>
  [@hwillson](https://github.com/hwillson) in [#3773](https://github.com/apollographql/apollo-client/pull/3773)
- Fixed an issue that sometimes caused empty query results, when using the
  `no-cache` fetch policy.  <br/>
  [@hwillson](https://github.com/hwillson) in [#3777](https://github.com/apollographql/apollo-client/pull/3777)
- Documentation updates.  <br/>
  [@hwillson](https://github.com/hwillson) in [#3750](https://github.com/apollographql/apollo-client/pull/3750)  <br/>
  [@hwillson](https://github.com/hwillson) in [#3754](https://github.com/apollographql/apollo-client/pull/3754)  <br/>
  [@TheMightyPenguin](https://github.com/TheMightyPenguin) in [#3725](https://github.com/apollographql/apollo-client/pull/3725)  <br/>
  [@bennypowers](https://github.com/bennypowers) in [#3668](https://github.com/apollographql/apollo-client/pull/3668)  <br/>
  [@hwillson](https://github.com/hwillson) in [#3762](https://github.com/apollographql/apollo-client/pull/3762)  <br/>
  [@chentsulin](https://github.com/chentsulin) in [#3688](https://github.com/apollographql/apollo-client/pull/3688)  <br/>
  [@chentsulin](https://github.com/chentsulin) in [#3687](https://github.com/apollographql/apollo-client/pull/3687)  <br/>
  [@ardouglass](https://github.com/ardouglass) in [#3645](https://github.com/apollographql/apollo-client/pull/3645)  <br/>
  [@hwillson](https://github.com/hwillson) in [#3764](https://github.com/apollographql/apollo-client/pull/3764)  <br/>
  [@hwillson](https://github.com/hwillson) in [#3767](https://github.com/apollographql/apollo-client/pull/3767)  <br/>
  [@hwillson](https://github.com/hwillson) in [#3774](https://github.com/apollographql/apollo-client/pull/3774)  <br/>
  [@hwillson](https://github.com/hwillson) in [#3779](https://github.com/apollographql/apollo-client/pull/3779)

### Apollo Boost (0.1.13)

- No changes.

### Apollo Cache In-Memory (1.2.7)

- No changes.

### Apollo Cache (1.1.14)

- No changes.

### Apollo Utilities (1.0.18)

- No changes.

### Apollo GraphQL Anywhere (4.1.16)

- No changes.


## 2.3.7 (July 24, 2018)

### Apollo Client (2.3.7)

- Release 2.3.6 broke Typescript compilation. `QueryManager`'s
  `getQueryWithPreviousResult` method included an invalid `variables` return
  type in the auto-generated `core/QueryManager.d.ts` declaration file. The
  type definition had a locally referenced path, that appears to have been
  caused by the typescript compiler getting confused at compile/publish time.
  `getQueryWithPreviousResult` return types are now excplicity identified,
  which helps Typescript avoid the local type reference. For more details,
  see https://github.com/apollographql/apollo-client/issues/3729.  <br/>
  [@hwillson](https://github.com/hwillson) in [#3731](https://github.com/apollographql/apollo-client/pull/3731)

### Apollo Boost (0.1.12)

- No changes.


## 2.3.6 (July 24, 2018)

### Apollo Client (2.3.6)

- Documentation updates. <br/>
  [@ananth99](https://github.com/ananth99) in [#3599](https://github.com/apollographql/apollo-client/pull/3599) <br/>
  [@hwillson](https://github.com/hwillson) in [#3635](https://github.com/apollographql/apollo-client/pull/3635) <br/>
  [@JakeDawkins](https://github.com/JakeDawkins) in [#3642](https://github.com/apollographql/apollo-client/pull/3642) <br/>
  [@hwillson](https://github.com/hwillson) in [#3644](https://github.com/apollographql/apollo-client/pull/3644) <br/>
  [@gbau](https://github.com/gbau) in [#3644](https://github.com/apollographql/apollo-client/pull/3600) <br/>
  [@chentsulin](https://github.com/chentsulin) in [#3608](https://github.com/apollographql/apollo-client/pull/3608) <br/>
  [@MikaelCarpenter](https://github.com/MikaelCarpenter) in [#3609](https://github.com/apollographql/apollo-client/pull/3609) <br/>
  [@Gamezpedia](https://github.com/Gamezpedia) in [#3612](https://github.com/apollographql/apollo-client/pull/3612) <br/>
  [@jinxac](https://github.com/jinxac) in [#3647](https://github.com/apollographql/apollo-client/pull/3647) <br/>
  [@abernix](https://github.com/abernix) in [#3705](https://github.com/apollographql/apollo-client/pull/3705) <br/>
  [@dandv](https://github.com/dandv) in [#3703](https://github.com/apollographql/apollo-client/pull/3703) <br/>
  [@hwillson](https://github.com/hwillson) in [#3580](https://github.com/apollographql/apollo-client/pull/3580) <br/>
- Updated `graphql` `peerDependencies` to handle 14.x versions. <br/>
  [@ivank](https://github.com/ivank) in [#3598](https://github.com/apollographql/apollo-client/pull/3598)
- Add optional generic type params for variables on low level methods. <br/>
  [@mvestergaard](https://github.com/mvestergaard) in [#3588](https://github.com/apollographql/apollo-client/pull/3588)
- Add a new `awaitRefetchQueries` config option to the Apollo Client
  `mutate` function, that when set to `true` will wait for all
  `refetchQueries` to be fully refetched, before resolving the mutation
  call. `awaitRefetchQueries` is `false` by default. <br/>
  [@jzimmek](https://github.com/jzimmek) in [#3169](https://github.com/apollographql/apollo-client/pull/3169)

### Apollo Boost (0.1.11)

- Allow `fetch` to be given as a configuration option to `ApolloBoost`. <br/>
  [@mbaranovski](https://github.com/mbaranovski) in [#3590](https://github.com/apollographql/apollo-client/pull/3590)
- The `apollo-boost` `ApolloClient` constructor now warns about unsupported
  options. <br/>
  [@quentin-](https://github.com/quentin-) in [#3551](https://github.com/apollographql/apollo-client/pull/3551)

### Apollo Cache (1.1.13)

- No changes.

### Apollo Cache In-Memory (1.2.6)

- Add `__typename` and `id` properties to `dataIdFromObject` parameter
  (typescript) <br/>
  [@jfurler](https://github.com/jfurler) in [#3641](https://github.com/apollographql/apollo-client/pull/3641)
- Fixed an issue caused by `dataIdFromObject` considering returned 0 values to
  be falsy, instead of being a valid ID, which lead to the store not being
  updated properly in some cases. <br/>
  [@hwillson](https://github.com/hwillson) in [#3711](https://github.com/apollographql/apollo-client/pull/3711)

### Apollo Utilities (1.0.17)

- No changes.

### Apollo GraphQL Anywhere (4.1.15)

- Add support for arrays to `graphql-anywhere`'s filter utility. <br/>
  [@jsweet314](https://github.com/jsweet314) in [#3591](https://github.com/apollographql/apollo-client/pull/3591)
- Fix `Cannot convert object to primitive value` error that was showing up
  when attempting to report a missing property on an object. <br/>
  [@benjie](https://github.com/benjie) in [#3618](https://github.com/apollographql/apollo-client/pull/3618)


## 2.3.5 (June 19, 2018)

### Apollo Client (2.3.5)

- Internal code formatting updates.
  - [@chentsulin](https://github.com/chentsulin) in [#3574](https://github.com/apollographql/apollo-client/pull/3574)
- Documentation updates.
  - [@andtos90](https://github.com/andtos90) in [#3596](https://github.com/apollographql/apollo-client/pull/3596)
  - [@serranoarevalo](https://github.com/serranoarevalo) in [#3554](https://github.com/apollographql/apollo-client/pull/3554)
  - [@cooperka](https://github.com/cooperka) in [#3594](https://github.com/apollographql/apollo-client/pull/3594)
  - [@pravdomil](https://github.com/pravdomil) in [#3587](https://github.com/apollographql/apollo-client/pull/3587)
  - [@excitement-engineer](https://github.com/excitement-engineer) in [#3309](https://github.com/apollographql/apollo-client/pull/3309)

### Apollo Boost (0.1.10)

- No changes.

### Apollo Cache (1.1.12)

- No changes.

### Apollo Cache In-Memory (1.2.5)

- No changes.

### Apollo Utilities (1.0.16)

- Removed unnecessary whitespace from error message.
  - [@mbaranovski](https://github.com/mbaranovski) in [#3593](https://github.com/apollographql/apollo-client/pull/3593)

### Apollo GraphQL Anywhere (4.1.14)

- No changes.


## 2.3.4 (June 13, 2018)

### Apollo Client (2.3.4)

- Export the `QueryOptions` interface, to make sure it can be used by other
  projects (like `apollo-angular`).
- Fixed an issue caused by typescript changes to the constructor
  `defaultOptions` param, that prevented `query` defaults from passing type
  checks.
  ([@hwillson](https://github.com/hwillson) in [#3585](https://github.com/apollographql/apollo-client/pull/3585))

### Apollo Boost (0.1.9)

- No changes

### Apollo Cache (1.1.11)

- No changes

### Apollo Cache In-Memory (1.2.4)

- No changes

### Apollo Utilities (1.0.15)

- No changes

### Apollo GraphQL Anywhere (4.1.13)

- No changes


## 2.3.3 (June 13, 2018)

### Apollo Client (2.3.3)

- Typescript improvements. Made observable query parameterized on data and
  variables: `ObservableQuery<TData, TVariables>`
  ([@excitement-engineer](https://github.com/excitement-engineer) in [#3140](https://github.com/apollographql/apollo-client/pull/3140))
- Added optional generics to cache manipulation methods (typescript).
  ([@mvestergaard](https://github.com/mvestergaard) in [#3541](https://github.com/apollographql/apollo-client/pull/3541))
- Typescript improvements. Created a new `QueryOptions` interface that
  is now used by `ApolloClient.query` options, instead of the previous
  `WatchQueryOptions` interface. This helps reduce confusion (especially
  in the docs) that made it look like `ApolloClient.query` accepted
  `ApolloClient.watchQuery` only options, like `pollingInterval`.
  ([@hwillson](https://github.com/hwillson) in [#3569](https://github.com/apollographql/apollo-client/pull/3569))

### Apollo Boost (0.1.8)

- Allow `cache` to be given as a configuration option to `ApolloBoost`.
  ([@dandean](https://github.com/dandean) in [#3561](https://github.com/apollographql/apollo-client/pull/3561))
- Allow `headers` and `credentials` to be passed in as configuration
  parameters to the `apollo-boost` `ApolloClient` constructor.
  ([@rzane](https://github.com/rzane) in [#3098](https://github.com/apollographql/apollo-client/pull/3098))

### Apollo Cache (1.1.10)

- Added optional generics to cache manipulation methods (typescript).
  ([@mvestergaard](https://github.com/mvestergaard) in [#3541](https://github.com/apollographql/apollo-client/pull/3541))

### Apollo Cache In-Memory (1.2.3)

- Added optional generics to cache manipulation methods (typescript).
  ([@mvestergaard](https://github.com/mvestergaard) in [#3541](https://github.com/apollographql/apollo-client/pull/3541))
- Restore non-enumerability of `resultFields[ID_KEY]`.
  ([@benjamn](https://github.com/benjamn) in [#3544](https://github.com/apollographql/apollo-client/pull/3544))
- Cache query documents transformed by InMemoryCache.
  ([@benjamn](https://github.com/benjamn) in [#3553](https://github.com/apollographql/apollo-client/pull/3553))

### Apollo Utilities (1.0.14)

- Store key names generated by `getStoreKeyName` now leverage a more
  deterministic approach to handling JSON based strings. This prevents store
  key names from differing when using `args` like
  `{ prop1: 'value1', prop2: 'value2' }` and
  `{ prop2: 'value2', prop1: 'value1' }`.
  ([@gdi2290](https://github.com/gdi2290) in [#2869](https://github.com/apollographql/apollo-client/pull/2869))
- Avoid needless `hasOwnProperty` check in `deepFreeze`.
  ([@benjamn](https://github.com/benjamn) in [#3545](https://github.com/apollographql/apollo-client/pull/3545))

### Apollo GraphQL Anywhere (4.1.12)

- No new changes.


## 2.3.2 (May 29, 2018)

### Apollo Client (2.3.2)

- Fix SSR and `cache-and-network` fetch policy
  ([@dastoori](https://github.com/dastoori) in [#3372](https://github.com/apollographql/apollo-client/pull/3372))
- Fixed an issue where the `updateQuery` method passed to
  `ObservableQuery.fetchMore` was receiving the original query variables,
  instead of the new variables that it used to fetch more data.
  ([@abhiaiyer91](https://github.com/abhiaiyer91) in [#3500](https://github.com/apollographql/apollo-client/pull/3500))
- Fixed an issue involving `Object.setPrototypeOf()` not working on JSC
  (Android), by instead setting the `prototype` of `this` manually.
  ([@seklyza](https://github.com/seklyza) in [#3306](https://github.com/apollographql/apollo-client/pull/3306))
- Added safeguards to make sure `QueryStore.initQuery` and
  `QueryStore.markQueryResult` don't try to set the network status of a
  `fetchMoreForQueryId` query, if it does not exist in the store. This was
  happening when a query component was unmounted while a `fetchMore` was still
  in flight.
  ([@conrad-vanl](https://github.com/conrad-vanl) in [#3367](https://github.com/apollographql/apollo-client/pull/3367), [@doomsower](https://github.com/doomsower) in [#3469](https://github.com/apollographql/apollo-client/pull/3469))

### Apollo Boost (0.1.7)

- Various internal code cleanup, tooling and dependency changes.

### Apollo Cache (1.1.9)

- Various internal code cleanup, tooling and dependency changes.

### Apollo Cache In-Memory (1.2.2)

- Fixed an issue that caused fragment only queries to sometimes fail.
  ([@abhiaiyer91](https://github.com/abhiaiyer91) in [#3507](https://github.com/apollographql/apollo-client/pull/3507))
- Fixed cache invalidation for inlined mixed types in union fields within
  arrays.
  ([@dferber90](https://github.com/dferber90) in [#3422](https://github.com/apollographql/apollo-client/pull/3422))

### Apollo Utilities (1.0.13)

- Make `maybeDeepFreeze` a little more defensive, by always using
  `Object.prototype.hasOwnProperty` (to avoid cases where the object being
  frozen doesn't have its own `hasOwnProperty`).
  ([@jorisroling](https://github.com/jorisroling) in [#3418](https://github.com/apollographql/apollo-client/pull/3418))
- Remove certain small internal caches to prevent memory leaks when using SSR.
  ([@brunorzn](https://github.com/brunorzn) in [#3444](https://github.com/apollographql/apollo-client/pull/3444))

### Apollo GraphQL Anywhere (4.1.11)

- Source files are now excluded when publishing to npm.
  ([@hwillson](https://github.com/hwillson) in [#3454](https://github.com/apollographql/apollo-client/pull/3454))<|MERGE_RESOLUTION|>--- conflicted
+++ resolved
@@ -1,4 +1,3 @@
-<<<<<<< HEAD
 ## Apollo Client 3.3.0 (not yet released)
 
 ## Bug Fixes
@@ -50,7 +49,7 @@
 
 - Allow optional arguments in `keyArgs: [...]` arrays for `InMemoryCache` field policies. <br/>
   [@benjamn](https://github.com/benjamn) in [#7109](https://github.com/apollographql/apollo-client/pull/7109)
-=======
+
 ## Apollo Client 3.2.5
 
 ## Improvements
@@ -60,7 +59,6 @@
 
 - Avoid all sub-package imports from the `graphql` npm package. <br/>
   [@stoically](https://github.com/stoically) in [#7185](https://github.com/apollographql/apollo-client/pull/7185)
->>>>>>> ad2a5422
 
 ## Apollo Client 3.2.4
 
