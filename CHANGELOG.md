--- conflicted
+++ resolved
@@ -3,15 +3,12 @@
 Expect active development and potentially significant breaking changes in the `0.x` track. We'll try to be diligent about releasing a `1.0` version in a timely fashion (ideally within 3 to 6 months), to signal the start of a more stable API.
 
 ### vNEXT
-<<<<<<< HEAD
-- Feature: support defaultValues for query variables [PR #1492](https://github.com/apollographql/apollo-client/pull/1492)
-=======
+- Feature: support default values for query variables [PR #1492](https://github.com/apollographql/apollo-client/pull/1492)
 - Fix: Remove usage of Array.findIndex (not supported by IE) [PR #1585](https://github.com/apollographql/apollo-client/pull/1585)
 
 ### 1.0.3
 - Fix: Remove usage of String.endsWith (not supported by IE) [PR #1583](https://github.com/apollographql/apollo-client/pull/1583)
 - Make reducerError contain information about which query caused it [PR #1538](https://github.com/apollographql/apollo-client/pull/1538)
->>>>>>> 1d4e988b
 
 ### 1.0.2
 - Fix bug that caused reducer updates to fail because typename was not added automatically [PR #1540](https://github.com/apollographql/apollo-client/pull/1540)
