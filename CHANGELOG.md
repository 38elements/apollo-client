# Change log

Expect active development and potentially significant breaking changes in the `0.x` track. We'll try to be diligent about releasing a `1.0` version in a timely fashion (ideally within 3 to 6 months), to signal the start of a more stable API.

### vNEXT

### v0.4.7

- Added flattening of fragments within `createFragment`. [PR #437](https://github.com/apollostack/apollo-client/pull/437) and [Issue #421](https://github.com/apollostack/apollo-client/issues/421).

### v0.4.6

- Integrated the scheduler so that polling queries on the same polling interval are batched together. [PR #403](https://github.com/apollostack/apollo-client/pull/403) and [Issue #401](https://github.com/apollostack/apollo-client/issues/401).
- Fixed a bug where fetching a query without an id and then later with an id resulted in an orphaned node within the store. [Issue #344](https://github.com/apollostack/apollo-client/issues/344) and [PR #389](https://github.com/apollostack/apollo-client/pull/389).
- Fix typings for some refactored types, `ObservableQuery` and `WatchQueryOptions`. [PR #428](https://github.com/apollostack/apollo-client/pull/428)

### v0.4.5

- Fix the issue of using query transformers with mutations containing `optimisticResponse` or `updateQueries`. [PR #426](https://github.com/apollostack/apollo-client/pull/426).

### v0.4.4

- Make sure query transformers are also applied to named fragments, and new methods that allow transforming query document with multiple query transformers. [Issue #373](https://github.com/apollostack/apollo-client/issues/373) [PR #412](https://github.com/apollostack/apollo-client/pull/412)

### v0.4.3

- Introduce a new (preferable) way to express how the mutation result should be incorporated into the store and update watched queries results: `updateQueries`. [PR #404](https://github.com/apollostack/apollo-client/pull/404).
- Writing query results to store no longer creates new objects (and new references) in cases when the new value is identical to the old value in the store.

### v0.4.2

- Added the `batchInterval` option to ApolloClient that allows you to specify the width of the batching interval as per your app's needs. [Issue #394](https://github.com/apollostack/apollo-client/issues/394) and [PR #395](https://github.com/apollostack/apollo-client/pull/395).
- Stringify `storeObj` for error message in `diffFieldAgainstStore`.
- Fix map function returning `undefined` in `removeRefsFromStoreObj`. [PR #393](https://github.com/apollostack/apollo-client/pull/393)
<<<<<<< HEAD
- Add `useAfter` function that accepts `afterwares`. Afterwares runs after
  a request is made (after middlewares). It will return you the whole response,
  so you can handle status codes and errors properly. It will for example ease
  the use of checking if user is authenticated, i.e check if the request did
  return an 401 response.

  It can be used just as a `middleware` is used. Just pass an array of afterwares to the
  `useAfter` function.

- Added a "noFetch" option to WatchQueryOptions that only returns available data from the local store (even it is incomplete). [Issue #225](https://github.com/apollostack/apollo-client/issues/225) and [PR #385](https://github.com/apollostack/apollo-client/pull/385).
=======
- Added deep result comparison so that observers are only fired when the data associated with a particular query changes. This change eliminates unnecessary re-renders and improves UI performance. [PR #402](https://github.com/apollostack/apollo-client/pull/402) and [Issue #400](https://github.com/apollostack/apollo-client/issues/400).
- Added a "noFetch" option to WatchQueryOptions that only returns available data from the local store (even it is incomplete). The `ObservableQuery` returned from calling `watchQuery` now has `options`, `queryManager`, and `queryId`. The `queryId` can be used to read directly from the state of `apollo.queries`. [Issue #225](https://github.com/apollostack/apollo-client/issues/225), [Issue #342](https://github.com/apollostack/apollo-client/issues/342), and [PR #385](https://github.com/apollostack/apollo-client/pull/385).
>>>>>>> ebeacfc9

### v0.4.1

- Allow `client.mutate` to accept an `optimisticResponse` argument to update the cache immediately, then after the server responds replace the `optimisticResponse` with the real response. [Issue #287](https://github.com/apollostack/apollo-client/issues/287) [PR #336](https://github.com/apollostack/apollo-client/pull/336)

### v0.4.0

This release has a minor version bump, which means npm will not automatically update to this version. Consider the list of breaking changes below, then upgrade and update your app correspondingly.

- **Breaking change** Remove backcompat shim for `import ... from 'apollo-client/gql'`. Instead, use the `graphql-tag` package as recommended in the docs and official examples. [Issue #324](https://github.com/apollostack/apollo-client/issues/324) [PR #387](https://github.com/apollostack/apollo-client/pull/387)

- **Breaking change** Moved refetch(), startPolling(), and stopPolling() methods from QuerySubscription to ObservableQuery. This shouldn't affect anyone using `react-apollo`, but if you were calling those methods on the subscription directly, you need to call them on the query handle/observable instead. The benefit of this is that developers that want to use RxJS for their observable handling can now have access to these methods. [Issue #194] (https://github.com/apollostack/apollo-client/issues/194) and [PR #362] (https://github.com/apollostack/apollo-client/pull/362)
- **Breaking change** Unified error handling for GraphQL errors and network errors. Both now result in rejected promises and passed as errors on observables through a new `ApolloError` type. This is a significant departure from the previous method of error handling which passed GraphQL errors in resolvers and `next` methods on subscriptions. [PR #352](https://github.com/apollostack/apollo-client/pull/352)

### v0.3.30

- Don't throw on unknown directives, instead just pass them through. This can open the door to implementing `@live`, `@defer`, and `@stream`, if coupled with some changes in the network layer. [PR #372](https://github.com/apollostack/apollo-client/pull/372)

### v0.3.29

- Made sure that query merging is only applied when we have more than one query in the batcher's queue [Issue #308](https://github.com/apollostack/apollo-client/issues/308) and [PR #369](https://github.com/apollostack/apollo-client/pull/369).

### v0.3.28

- Added missing export for the `addQueryMerging` method defined in the docs [here](http://docs.apollostack.com/apollo-client/network.html#addQueryMerging). [PR #364](https://github.com/apollostack/apollo-client/pull/364) and [Issue #363](https://github.com/apollostack/apollo-client/issues/363).
- Made sure `diffSelectionSetAgainstStore` will return any available data from the local cache if `throwOnMissingField` is `false`, even if some fields in the query are missing. This also means that the `returnPartialData` option of `watchQuery` will return partial data if some fields are missing in the cache, rather than an empty object. [Issue #359](https://github.com/apollostack/apollo-client/issues/359) and [PR #360](https://github.com/apollostack/apollo-client/pull/360).

### v0.3.27

- Removed dependency on `graphql` npm package, which was causing compilation errors in the React Native bundler. Issues [#261](https://github.com/apollostack/apollo-client/issues/261) [#163](https://github.com/apollostack/apollo-client/issues/163), [PR #357](https://github.com/apollostack/apollo-client/pull/357)
- Added support for query composition through fragments [Issue #338](https://github.com/apollostack/apollo-client/issues/338) and [PR #343](https://github.com/apollostack/apollo-client/pull/343)

### v0.3.26

- Exposed a `printAST` method that is just `graphql-js`'s `print` method underneath [PR #337](https://github.com/apollostack/apollo-client/pull/337). With [PR #277](https://github.com/apollostack/apollo-client/pull/277), we moved to using the query AST as the representation of the query passed to the network interface. Unfortunately, this broke implementations of network interfaces. By exposing `printAST`, custom network interface implementations will be able to convert the query AST to a string easily.

### v0.3.25

- Fix regression where options passed to query and watchQuery were modified if `shouldForceFetch` was false. [Issue #339](https://github.com/apollostack/apollo-client/issues/317) [PR #340](https://github.com/apollostack/apollo-client/pull/340)
- **Add flexible mutation result handling to Apollo Client.**
  - This is done by passing an `resultBehaviors` option to `client.mutate`, with an array of "Mutation Result Behaviors".
  - You can attach any number of result behaviors to each mutation.
  - These result behaviors are attached to the `MUTATION_RESULT` redux action that is dispatched when the query result arrives from the store, and are handled by special "Mutation Behavior Reducers". These are similar to regular Redux reducers, but they get a whole bunch of GraphQL-specific information in the arguments, and are all called synchronously in order when the result of a mutation arrives.
  - In this version, Apollo Client ships with a set of default mutation result behaviors/reducers including `ARRAY_INSERT`, `DELETE`, and `ARRAY_DELETE`, but you can add any custom ones you want by passing the new `mutationBehaviorReducers` option to the `ApolloClient` constructor.
  - The previous default functionality of merging all mutation results into the store is preserved.
  - Added `client.dataId` and `client.fieldWithArgs` helpers to generate store paths for mutation behaviors.
  - [PR #320](https://github.com/apollostack/apollo-client/pull/320) [Read the design in depth in Issue #317](https://github.com/apollostack/apollo-client/issues/317)
- Added support for resetting the store [Issue #158](https://github.com/apollostack/apollo-client/issues/158) and [PR #314](https://github.com/apollostack/apollo-client/pull/314).
- Deprecate `apollo-client/gql` for `graphql-tag` and show a meaningful warning when importing
  `apollo-client/gql`

### v0.3.22 + v0.3.23 + v0.3.24

- Fix unintentional breaking change where `apollo-client/gql` import stopped working. [Issue #327](https://github.com/apollostack/apollo-client/issues/327)

### v0.3.21

- Move out GraphQL query parsing into a new package [`graphql-tag`](https://github.com/apollostack/graphql-tag) with a backcompat shim for `apollo-client/gql`. [Issue #312](https://github.com/apollostack/apollo-client/issues/312) [PR #313](https://github.com/apollostack/apollo-client/pull/313)
- Added `ssrMode` (to disable `forceFetch` queries completely) and `ssrForceFetchDelay` (to disable it for a short time period). This is for server-side rendering -- on the server it doesn't make sense to force fetch (you just want a single snapshot of data, not changing data), and when you first re-render on the client, the server's data is up to date, so there's no need to re-fetch. [Issue #298](https://github.com/apollostack/apollo-client/issues/298) [PR #309](https://github.com/apollostack/apollo-client/pull/309)
- `addTypename` query transform now doesn't add extra `__typename` fields where they are already present. [PR #323](https://github.com/apollostack/apollo-client/pull/323)

### v0.3.20

- Exported `writeQueryToStore` and `writeFragmentToStore` directly from `apollo-client` to match `readQueryFromStore` and `readFragmentFromStore`. [PR #311](https://github.com/apollostack/apollo-client/pull/311)
- Add (optional) `returnPartialData` to `readFragmentFromStore` and `readQueryFromStore`. [PR #310](https://github.com/apollostack/apollo-client/pull/310)

### v0.3.19

- Exported `addTypename` query transform directly from `apollo-client` so that it doesn't need to be imported from a submodule. [PR #303](https://github.com/apollostack/apollo-client/pull/303)
- Made network interfaces from `createNetworkInterface` have batching capability by default. [PR #303](https://github.com/apollostack/apollo-client/pull/303)

### v0.3.18

- Solved an issue that occurred when merging two queries with exactly the same query document [Issue #296](https://github.com/apollostack/apollo-client/issues/296) and [PR #299](https://github.com/apollostack/apollo-client/pull/299)

### v0.3.17

- Add `shouldBatch` option to `ApolloClient` constructor, default to `false` for now. [PR #294](https://github.com/apollostack/apollo-client/pull/294)

### v0.3.16

- Implemented query merging and batching support [Issue #164](https://github.com/apollostack/apollo-client/issues/164), [PR #278](https://github.com/apollostack/apollo-client/pull/278) and [PR #277](https://github.com/apollostack/apollo-client/pull/277)

### v0.3.15

- Added support for `@skip` and `@include` directives - see [Issue #237](https://github.com/apollostack/apollo-client/issues/237) and [PR #275](https://github.com/apollostack/apollo-client/pull/275)

### v0.3.14

- Added support for inline object and array arguments in queries and mutations, where previously you had to use variables. [PR #252](https://github.com/apollostack/apollo-client/pull/252)
- Added name fragment support within mutations [Issue #273](https://github.com/apollostack/apollo-client/issues/273) and [PR #274](https://github.com/apollostack/apollo-client/pull/274)
- Now sending the operation name along with the query to the server [Issue #259](https://github.com/apollostack/apollo-client/issues/259) and [PR #282](https://github.com/apollostack/apollo-client/pull/282)

### v0.3.13

- Removed AuthTokenHeaderMiddleware code and related tests from apollo-client [Issue #247](https://github.com/apollostack/apollo-client/issues/247)
- Added named fragment support [Issue #80](https://github.com/apollostack/apollo-client/issues/80) and [PR #251](https://github.com/apollostack/apollo-client/pull/251).
- Added basic guards to our Redux Store `subscribe` to prevent `broadcastQueries` from being called unnecessarily
- Fixed polling leak issue that occured with multiple polling queries (https://github.com/apollostack/apollo-client/issues/248)
- add whatwg-fetch to fix promise problems with fetch (catch error '{}') that occurs in special browser/older browser (eg. Wechat browser in China )[PR #256](https://github.com/apollostack/apollo-client/pull/256).
- updated graphql dependency to include ^0.6.0

### v0.3.12

- Fix query transformation for queries called with `forceFetch`. [PR #240](https://github.com/apollostack/apollo-client/pull/240)

### v0.3.11

- Add support for basic query transformation before submitting to the server by passing an option to `ApolloClient` constructor. (e.g. adding `__typename` to each SelectionSet) [Issue #230](https://github.com/apollostack/apollo-client/issues/230) [PR #233](https://github.com/apollostack/apollo-client/pull/233)

### v0.3.10

- Resolve a race condition between `QueryManager` `stopQuery()` and `broadcastQueries()`, which would result in an error `listener is not a function`. [Issue #231](https://github.com/apollostack/apollo-client/issues/231) [PR #232](https://github.com/apollostack/apollo-client/pull/232)

### v0.3.9

- Namespace Apollo action types to prevent collision with user's own Redux action types. [Issue #210](https://github.com/apollostack/apollo-client/issues/210) [PR #222](https://github.com/apollostack/apollo-client/pull/222)
- Queries on refetch return promises. [PR #178](https://github.com/apollostack/apollo-client/pull/178)

### v0.3.8

- Add support for [GraphQLJSON](https://github.com/taion/graphql-type-json) scalar type by changing the way we identify scalar types when writing to the store. [Issue #217](https://github.com/apollostack/apollo-client/issues/217) [PR #219](https://github.com/apollostack/apollo-client/pull/219)

### v0.3.7

- Add `dataIdFromObject` option to `ApolloClient` constructor, to allow data normalization. This function should take a GraphQL result object, and return an ID if one can be found. [Issue #204](https://github.com/apollostack/apollo-client/issues/204) [PR #214](https://github.com/apollostack/apollo-client/pull/214)

### v0.3.6

- Use `console.error` to log unhandled network errors. [Issue #189](https://github.com/apollostack/apollo-client/issues/189) [PR #203](https://github.com/apollostack/apollo-client/pull/203)
- Suggest using variables instead of inline arguments for non-scalar types. [Issue #202](https://github.com/apollostack/apollo-client/issues/202) [PR #211](https://github.com/apollostack/apollo-client/pull/211)

### v0.3.5

- Improve error message when a dev forgets `gql` to link to docs. [PR #181](https://github.com/apollostack/apollo-client/pull/181)
- Memoize results from `gql`, so that we save time on parsing, and we can use `===` to compare queries for performance. [Issue #199](https://github.com/apollostack/apollo-client/issues/199) [PR #200](https://github.com/apollostack/apollo-client/pull/200)
- Fix error when using `returnPartialData`. [Issue #193](https://github.com/apollostack/apollo-client/issues/193) [PR #201](https://github.com/apollostack/apollo-client/pull/201)
- Add basic interoperability with other Observable implementations like RxJS. [Issue #149](https://github.com/apollostack/apollo-client/issues/149) [PR #196](https://github.com/apollostack/apollo-client/pull/196)

### v0.3.4

- Fix improperly published package that broke submodule paths. [Issue #186](https://github.com/apollostack/apollo-client/issues/186)

### v0.3.3

- Fix regression from 0.3.2 that broke root query diffing
- Enhance query printer so that it can print multiple root queries [Issue #184](https://github.com/apollostack/apollo-client/issues/184) [react-apollo issue #45](https://github.com/apollostack/react-apollo/issues/45) [PR #185](https://github.com/apollostack/apollo-client/pull/185)

### v0.3.2

- Added support for inline fragments. [Issue #147](https://github.com/apollostack/apollo-client/issues/147) [PR #175](https://github.com/apollostack/apollo-client/pull/175)
- Removed vestigial code that partially implemented refetching via the Relay Node interface, but was not possible to use through the public API.

### v0.3.1

- Made client more robust in the case where the server returns an empty error array, even though that's not in the GraphQL spec. [Issue #156](https://github.com/apollostack/apollo-client/issues/155) [PR #173](https://github.com/apollostack/apollo-client/pull/173)

### v0.3.0

- **Breaking change:** Require all queries to be wrapped with a `gql` template literal tag, and throw an error when they aren't. [Issue #155](https://github.com/apollostack/apollo-client/issues/155) [PR #168](https://github.com/apollostack/apollo-client/pull/168)
- Remove all dependencies on the `graphql` parser module at runtime, except for the `gql` template literal tag, so that queries can be pre-parsed in production to save on parsing overhead.
- Add everything that isn't a compiled file to `npmignore`. [PR #165](https://github.com/apollostack/apollo-client/pull/165)
- Move importable modules to root. [PR #169](https://github.com/apollostack/apollo-client/pull/169)

### v0.2.0

- Add polling functionality to `watchQuery`. [Issue #145](https://github.com/apollostack/apollo-client/issues/145) [PR #153](https://github.com/apollostack/apollo-client/pull/153)

### v0.1.0

Initial release. We didn't track changes before this version.<|MERGE_RESOLUTION|>--- conflicted
+++ resolved
@@ -3,36 +3,6 @@
 Expect active development and potentially significant breaking changes in the `0.x` track. We'll try to be diligent about releasing a `1.0` version in a timely fashion (ideally within 3 to 6 months), to signal the start of a more stable API.
 
 ### vNEXT
-
-### v0.4.7
-
-- Added flattening of fragments within `createFragment`. [PR #437](https://github.com/apollostack/apollo-client/pull/437) and [Issue #421](https://github.com/apollostack/apollo-client/issues/421).
-
-### v0.4.6
-
-- Integrated the scheduler so that polling queries on the same polling interval are batched together. [PR #403](https://github.com/apollostack/apollo-client/pull/403) and [Issue #401](https://github.com/apollostack/apollo-client/issues/401).
-- Fixed a bug where fetching a query without an id and then later with an id resulted in an orphaned node within the store. [Issue #344](https://github.com/apollostack/apollo-client/issues/344) and [PR #389](https://github.com/apollostack/apollo-client/pull/389).
-- Fix typings for some refactored types, `ObservableQuery` and `WatchQueryOptions`. [PR #428](https://github.com/apollostack/apollo-client/pull/428)
-
-### v0.4.5
-
-- Fix the issue of using query transformers with mutations containing `optimisticResponse` or `updateQueries`. [PR #426](https://github.com/apollostack/apollo-client/pull/426).
-
-### v0.4.4
-
-- Make sure query transformers are also applied to named fragments, and new methods that allow transforming query document with multiple query transformers. [Issue #373](https://github.com/apollostack/apollo-client/issues/373) [PR #412](https://github.com/apollostack/apollo-client/pull/412)
-
-### v0.4.3
-
-- Introduce a new (preferable) way to express how the mutation result should be incorporated into the store and update watched queries results: `updateQueries`. [PR #404](https://github.com/apollostack/apollo-client/pull/404).
-- Writing query results to store no longer creates new objects (and new references) in cases when the new value is identical to the old value in the store.
-
-### v0.4.2
-
-- Added the `batchInterval` option to ApolloClient that allows you to specify the width of the batching interval as per your app's needs. [Issue #394](https://github.com/apollostack/apollo-client/issues/394) and [PR #395](https://github.com/apollostack/apollo-client/pull/395).
-- Stringify `storeObj` for error message in `diffFieldAgainstStore`.
-- Fix map function returning `undefined` in `removeRefsFromStoreObj`. [PR #393](https://github.com/apollostack/apollo-client/pull/393)
-<<<<<<< HEAD
 - Add `useAfter` function that accepts `afterwares`. Afterwares runs after
   a request is made (after middlewares). It will return you the whole response,
   so you can handle status codes and errors properly. It will for example ease
@@ -42,11 +12,36 @@
   It can be used just as a `middleware` is used. Just pass an array of afterwares to the
   `useAfter` function.
 
-- Added a "noFetch" option to WatchQueryOptions that only returns available data from the local store (even it is incomplete). [Issue #225](https://github.com/apollostack/apollo-client/issues/225) and [PR #385](https://github.com/apollostack/apollo-client/pull/385).
-=======
+### v0.4.7
+
+- Added flattening of fragments within `createFragment`. [PR #437](https://github.com/apollostack/apollo-client/pull/437) and [Issue #421](https://github.com/apollostack/apollo-client/issues/421).
+
+### v0.4.6
+
+- Integrated the scheduler so that polling queries on the same polling interval are batched together. [PR #403](https://github.com/apollostack/apollo-client/pull/403) and [Issue #401](https://github.com/apollostack/apollo-client/issues/401).
+- Fixed a bug where fetching a query without an id and then later with an id resulted in an orphaned node within the store. [Issue #344](https://github.com/apollostack/apollo-client/issues/344) and [PR #389](https://github.com/apollostack/apollo-client/pull/389).
+- Fix typings for some refactored types, `ObservableQuery` and `WatchQueryOptions`. [PR #428](https://github.com/apollostack/apollo-client/pull/428)
+
+### v0.4.5
+
+- Fix the issue of using query transformers with mutations containing `optimisticResponse` or `updateQueries`. [PR #426](https://github.com/apollostack/apollo-client/pull/426).
+
+### v0.4.4
+
+- Make sure query transformers are also applied to named fragments, and new methods that allow transforming query document with multiple query transformers. [Issue #373](https://github.com/apollostack/apollo-client/issues/373) [PR #412](https://github.com/apollostack/apollo-client/pull/412)
+
+### v0.4.3
+
+- Introduce a new (preferable) way to express how the mutation result should be incorporated into the store and update watched queries results: `updateQueries`. [PR #404](https://github.com/apollostack/apollo-client/pull/404).
+- Writing query results to store no longer creates new objects (and new references) in cases when the new value is identical to the old value in the store.
+
+### v0.4.2
+
+- Added the `batchInterval` option to ApolloClient that allows you to specify the width of the batching interval as per your app's needs. [Issue #394](https://github.com/apollostack/apollo-client/issues/394) and [PR #395](https://github.com/apollostack/apollo-client/pull/395).
+- Stringify `storeObj` for error message in `diffFieldAgainstStore`.
+- Fix map function returning `undefined` in `removeRefsFromStoreObj`. [PR #393](https://github.com/apollostack/apollo-client/pull/393)
 - Added deep result comparison so that observers are only fired when the data associated with a particular query changes. This change eliminates unnecessary re-renders and improves UI performance. [PR #402](https://github.com/apollostack/apollo-client/pull/402) and [Issue #400](https://github.com/apollostack/apollo-client/issues/400).
 - Added a "noFetch" option to WatchQueryOptions that only returns available data from the local store (even it is incomplete). The `ObservableQuery` returned from calling `watchQuery` now has `options`, `queryManager`, and `queryId`. The `queryId` can be used to read directly from the state of `apollo.queries`. [Issue #225](https://github.com/apollostack/apollo-client/issues/225), [Issue #342](https://github.com/apollostack/apollo-client/issues/342), and [PR #385](https://github.com/apollostack/apollo-client/pull/385).
->>>>>>> ebeacfc9
 
 ### v0.4.1
 
