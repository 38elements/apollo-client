--- conflicted
+++ resolved
@@ -432,11 +432,7 @@
 
 Supported options and result fields for the `useQuery` hook are listed below.
 
-<<<<<<< HEAD
 Most calls to `useQuery` can omit the majority of these options, but it's useful to know they exist. To learn about the `useQuery` hook API in more detail with usage examples, see the [API reference](/api/react/hooks/#usequery).
-=======
-Most calls to `useQuery` can omit the majority of these options, but it's useful to know they exist. To learn about the `useQuery` hook API in more detail with usage examples, see the [API reference](../api/react-hooks/#usequery).
->>>>>>> 2e3e0a86
 
 ### Options
 
