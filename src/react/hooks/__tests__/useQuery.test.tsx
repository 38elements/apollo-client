import React, { Fragment, useEffect, useState } from 'react';
import { DocumentNode, GraphQLError } from 'graphql';
import gql from 'graphql-tag';
import { act } from 'react-dom/test-utils';
import userEvent from '@testing-library/user-event';
import { render, screen, waitFor, renderHook } from '@testing-library/react';
import {
  ApolloClient,
  ApolloError,
  NetworkStatus,
  OperationVariables,
  TypedDocumentNode,
  WatchQueryFetchPolicy,
} from '../../../core';
import { InMemoryCache } from '../../../cache';
import { ApolloProvider, resetApolloContext } from '../../context';
import { Observable, Reference, concatPagination } from '../../../utilities';
import { ApolloLink } from '../../../link/core';
import {
  MockLink,
  MockedProvider,
  MockSubscriptionLink,
  mockSingleLink,
  tick,
} from '../../../testing';
import { QueryResult } from "../../types/types";
import { useQuery } from '../useQuery';
import { useMutation } from '../useMutation';

describe('useQuery Hook', () => {
  beforeEach(() => {
    jest.restoreAllMocks();
  });
  afterEach(() => {
    resetApolloContext();
  });
  describe('General use', () => {
    it('should handle a simple query', async () => {
      const query = gql`{ hello }`;
      const mocks = [
        {
          request: { query },
          result: { data: { hello: "world" } },
        },
      ];

      const wrapper = ({ children }: any) => (
        <MockedProvider mocks={mocks}>{children}</MockedProvider>
      );

      const { result } = renderHook(
        () => useQuery(query),
        { wrapper },
      );

      expect(result.current.loading).toBe(true);
      expect(result.current.data).toBe(undefined);
      await waitFor(() => {
        expect(result.current.loading).toBe(false);
      }, { interval: 1 });
      expect(result.current.data).toEqual({ hello: "world" });
    });

    it("useQuery result is referentially stable", async () => {
      const query = gql`{ hello }`;
      const mocks = [ {
          request: { query },
          result: { data: { hello: "world" } },
      } ];
      const wrapper = ({ children }: any) => <MockedProvider mocks={mocks}>{children}</MockedProvider>;
      const { result, rerender } = renderHook(() => useQuery(query), { wrapper });
      let oldResult: QueryResult<any, OperationVariables>;

      await waitFor(() => {
        result.current.loading === false
      });

      rerender({ children: null });

      await waitFor(() => {
        expect(result.current.networkStatus).toBe(NetworkStatus.ready);
        oldResult = result.current;
      });

      await waitFor(() => {
        expect(oldResult === result.current).toBe(true);
      });
    });

    it("useQuery produces the expected renders initially", async () => {
      const query = gql`{ hello }`;
      const mocks = [ {
        request: { query },
        result: { data: { hello: "world" } },
      } ];
      const wrapper = ({ children }: any) => <MockedProvider mocks={mocks}>{children}</MockedProvider>;
      const { result, rerender } = renderHook(() => useQuery(query), { wrapper });

      await waitFor(() => result.current.loading === false);

      rerender({ children: null });

      await waitFor(() => {
        expect(result.current.loading).toBe(false);
      });
      expect(result.current.data).toEqual({ hello: "world"});
      expect(result.current.loading).toBe(false);
      expect(result.current.data).toEqual({ hello: "world" });

      // Repeat frame because rerender forces useQuery to be called again
      await waitFor(() => {
        expect(result.current.loading).toBe(false);
      });
      expect(result.current.data).toEqual({ hello: "world" });
    });

    it("useQuery produces the expected frames when variables change", async () => {
      const query = gql`
        query ($id: Int) {
        hello(id: $id)
      }
      `;
      const mocks = [ {
        request: { query, variables: { id: 1 } },
        result: { data: { hello: "world 1" } },
      }, {
        request: { query, variables: { id: 2 } },
        result: { data: { hello: "world 2" } },
      } ];
      const wrapper = ({ children }: any) => <MockedProvider mocks={mocks}>{children}</MockedProvider>;
      const { result, rerender } = renderHook(
        (options) => useQuery(query, options),
        { wrapper, initialProps: { variables: { id: 1 } } },
      );
      await waitFor(() => result.current.loading === false);
      await waitFor(() => {
        expect(result.current.loading).toBe(false);
      });
      await waitFor(() => {
        expect(result.current.data).toEqual({ hello: "world 1" });
      });
      await waitFor(() => {
        expect(result.current.networkStatus).toBe(NetworkStatus.ready);
      });
      await waitFor(() => {
        expect(result.current.loading).toBe(false);
      });
      await waitFor(() => {
        expect(result.current.data).toEqual({ hello: "world 1" });
      });
      await waitFor(() => {
        expect(result.current.networkStatus).toBe(NetworkStatus.ready);
      });

      rerender({ variables: { id: 2 } });
      await waitFor(() => {
        expect(result.current.loading).toBe(true);
      });
      await waitFor(() => {
        expect(result.current.data).toEqual({ hello: "world 2" });
      });
      await waitFor(() => {
        expect(result.current.networkStatus).toBe(NetworkStatus.ready);
      });
      await waitFor(() => {
        expect(result.current.loading).toBe(false);
      });
      await waitFor(() => {
        expect(result.current.data).toEqual({ hello: "world 2" });
      });
      await waitFor(() => {
        expect(result.current.networkStatus).toBe(NetworkStatus.ready);
      });
    });

    it('should read and write results from the cache', async () => {
      const query = gql`{ hello }`;
      const mocks = [
        {
          request: { query },
          result: { data: { hello: "world" } },
        },
      ];

      const cache = new InMemoryCache();
      const wrapper = ({ children }: any) => (
        <MockedProvider mocks={mocks} cache={cache}>{children}</MockedProvider>
      );

      const { result, rerender } = renderHook(
        () => useQuery(query),
        { wrapper }
      );
      expect(result.current.loading).toBe(true);
      expect(result.current.data).toBe(undefined);

      await waitFor(() => {
        expect(result.current.loading).toBe(false);
      }, { interval: 1 });
      expect(result.current.data).toEqual({ hello: "world" });

      rerender();
      expect(result.current.loading).toBe(false);
      expect(result.current.data).toEqual({ hello: "world" });
    });

    it('should preserve functions between renders', async () => {
      const query = gql`{ hello }`;
      const mocks = [
        {
          request: { query },
          result: { data: { hello: "world" } },
        },
      ];

      const cache = new InMemoryCache();
      const wrapper = ({ children }: any) => (
        <MockedProvider mocks={mocks} cache={cache}>{children}</MockedProvider>
      );

      const { result } = renderHook(
        () => useQuery(query),
        { wrapper },
      );
      expect(result.current.loading).toBe(true);
      const {
        refetch,
        fetchMore,
        startPolling,
        stopPolling,
        subscribeToMore,
      } = result.current;
      await waitFor(() => {
        expect(result.current.loading).toBe(false);
      }, { interval: 1 });
      expect(refetch).toBe(result.current.refetch);
      expect(fetchMore).toBe(result.current.fetchMore);
      expect(startPolling).toBe(result.current.startPolling);
      expect(stopPolling).toBe(result.current.stopPolling);
      expect(subscribeToMore).toBe(result.current.subscribeToMore);
    });

    it('should set called to true by default', async () => {
      const query = gql`{ hello }`;
      const mocks = [
        {
          request: { query },
          result: { data: { hello: "world" } },
        },
      ];

      const cache = new InMemoryCache();
      const wrapper = ({ children }: any) => (
        <MockedProvider mocks={mocks} cache={cache}>{children}</MockedProvider>
      );

      const { result, unmount } = renderHook(
        () => useQuery(query),
        { wrapper },
      );

      expect(result.current.called).toBe(true);
      unmount();
    });

    it('should set called to false when skip option is true', async () => {
      const query = gql`{ hello }`;
      const mocks = [
        {
          request: { query },
          result: { data: { hello: "world" } },
        },
      ];

      const cache = new InMemoryCache();
      const wrapper = ({ children }: any) => (
          <MockedProvider mocks={mocks} cache={cache}>{children}</MockedProvider>
      );

      const { result, unmount } = renderHook(
          () => useQuery(query, { skip: true }),
          { wrapper },
      );

      expect(result.current.called).toBe(false);
      unmount();
    });

    it('should work with variables', async () => {
      const query = gql`
        query ($id: Int) {
          hello(id: $id)
        }
      `;

      const mocks = [
        {
          request: { query, variables: { id: 1 } },
          result: { data: { hello: "world 1" } },
        },
        {
          request: { query, variables: { id: 2 } },
          result: { data: { hello: "world 2" } },
        },
      ];

      const cache = new InMemoryCache();
      const wrapper = ({ children }: any) => (
        <MockedProvider mocks={mocks} cache={cache}>{children}</MockedProvider>
      );

      const { result, rerender } = renderHook(
        ({ id }) => useQuery(query, { variables: { id }}),
        { wrapper, initialProps: { id: 1 } },
      );
      expect(result.current.loading).toBe(true);
      expect(result.current.data).toBe(undefined);

      await waitFor(() => {
        expect(result.current.loading).toBe(false);
      }, { interval: 1 });
      expect(result.current.data).toEqual({ hello: "world 1" });

      rerender({ id: 2 });
      expect(result.current.loading).toBe(true);
      expect(result.current.data).toBe(undefined);

      await waitFor(() => {
        expect(result.current.loading).toBe(false);
      }, { interval: 1 });
      expect(result.current.data).toEqual({ hello: "world 2" });
    });

    it('should return the same results for the same variables', async () => {
      const query = gql`
        query ($id: Int) {
          hello(id: $id)
        }
      `;

      const mocks = [
        {
          request: { query, variables: { id: 1 } },
          result: { data: { hello: "world 1" } },
        },
        {
          request: { query, variables: { id: 2 } },
          result: { data: { hello: "world 2" } },
        },
      ];

      const cache = new InMemoryCache();
      const wrapper = ({ children }: any) => (
        <MockedProvider mocks={mocks} cache={cache}>{children}</MockedProvider>
      );

      const { result, rerender } = renderHook(
        ({ id }) => useQuery(query, { variables: { id } }),
        { wrapper, initialProps: { id: 1 } },
      );

      expect(result.current.loading).toBe(true);
      expect(result.current.data).toBe(undefined);
      await waitFor(() => {
        expect(result.current.loading).toBe(false);
      }, { interval: 1 });
      expect(result.current.data).toEqual({ hello: "world 1" });


      rerender({ id: 2 });
      expect(result.current.loading).toBe(true);
      expect(result.current.data).toBe(undefined);
      await waitFor(() => {
        expect(result.current.loading).toBe(false);
      }, { interval: 1 });
      expect(result.current.data).toEqual({ hello: "world 2" });

      rerender({ id: 2 });
      expect(result.current.loading).toBe(false);
      expect(result.current.data).toEqual({ hello: "world 2" });
    });

    it('should work with variables 2', async () => {
      const query = gql`
        query ($name: String) {
          names(name: $name)
        }
      `;

      const mocks = [
        {
          request: { query, variables: { name: "" } },
          result: { data: { names: ["Alice", "Bob", "Eve"] } },
        },
        {
          request: { query, variables: { name: "z" } },
          result: { data: { names: [] } },
        },
        {
          request: { query, variables: { name: "zz" } },
          result: { data: { names: [] } },
        },
      ];

      const cache = new InMemoryCache();
      const wrapper = ({ children }: any) => (
        <MockedProvider mocks={mocks} cache={cache}>{children}</MockedProvider>
      );

      const { result, rerender } = renderHook(
        ({ name }) => useQuery(query, { variables: { name } }),
        { wrapper, initialProps: { name: "" } },
      );

      expect(result.current.loading).toBe(true);
      expect(result.current.data).toBe(undefined);
      await waitFor(() => {
        expect(result.current.loading).toBe(false);
      }, { interval: 1 });
      expect(result.current.data).toEqual({ names: ["Alice", "Bob", "Eve"] });

      rerender({ name: 'z' });
      expect(result.current.loading).toBe(true);
      expect(result.current.data).toBe(undefined);

      await waitFor(() => {
        expect(result.current.loading).toBe(false);
      }, { interval: 1 });
      expect(result.current.data).toEqual({ names: [] });

      rerender({ name: 'zz' });
      expect(result.current.loading).toBe(true);
      expect(result.current.data).toBe(undefined);

      await waitFor(() => {
        expect(result.current.loading).toBe(false);
      }, { interval: 1 });
      expect(result.current.data).toEqual({ names: [] });
    });

    // An unsuccessful attempt to reproduce https://github.com/apollographql/apollo-client/issues/9135.
    it('should not return stale variables when stored in state', async () => {
      const query = gql`
        query myQuery($name: String) {
          hello(name: $name)
        }
      `;

      const mutation = gql`
        mutation myMutation($name: String) {
          updateName(name: $name)
        }
      `;

      const mocks = [
        {
          request: { query, variables: { name: "world 1" } },
          result: { data: { hello: "world 1" } },
        },
        {
          request: { query: mutation, variables: { name: "world 2" } },
          result: { data: { updateName: true } },
        },
        {
          request: { query, variables: { name: "world 2" } },
          result: { data: { hello: "world 2" } },
        },
      ];

      const cache = new InMemoryCache();
      let setName: any;
      const { result } = renderHook(
        () => {
          const [name, setName1] = React.useState("world 1");
          setName = setName1;
          return [
            useQuery(query, { variables: { name }}),
            useMutation(mutation, {
              update(cache, { data }) {
                cache.writeQuery({
                  query,
                  data: { hello: data.updateGreeting },
                });
              },
            }),
          ] as const;
        },
        {
          wrapper: ({ children }) => (
            <MockedProvider mocks={mocks} cache={cache}>
              {children}
            </MockedProvider>
          ),
        },
      );

      expect(result.current[0].loading).toBe(true);
      expect(result.current[0].data).toBe(undefined);
      expect(result.current[0].variables).toEqual({ name: "world 1" });
      await waitFor(() => {
        expect(result.current[0].loading).toBe(false);
      }, { interval: 1 });

      expect(result.current[0].data).toEqual({ hello: "world 1" });
      expect(result.current[0].variables).toEqual({ name: "world 1" });

      const mutate = result.current[1][0];
      act(() => {
        mutate({ variables: { name: "world 2" } });
        setName("world 2");
      });

      expect(result.current[0].loading).toBe(true);
      expect(result.current[0].data).toBe(undefined);
      expect(result.current[0].variables).toEqual({ name: "world 2" });

      await waitFor(() => {
        expect(result.current[0].loading).toBe(false);
      });
      await waitFor(() => {
        expect(result.current[0].data).toEqual({ hello: "world 2" });
      });
      await waitFor(() => {
        expect(result.current[0].variables).toEqual({ name: "world 2" });
      });
    });

    // TODO: Rewrite this test
    it('should not error when forcing an update with React >= 16.13.0', async () => {
      const CAR_QUERY: DocumentNode = gql`
        query {
          cars {
            make
            model
            vin
          }
        }
      `;

      const CAR_RESULT_DATA = {
        cars: [
          {
            make: 'Audi',
            model: 'RS8',
            vin: 'DOLLADOLLABILL',
            __typename: 'Car'
          }
        ]
      };
      let wasUpdateErrorLogged = false;
      const consoleError = console.error;
      console.error = (msg: string) => {
        console.log(msg);
        wasUpdateErrorLogged = msg.indexOf('Cannot update a component') > -1;
      };

      const CAR_MOCKS = [1, 2, 3, 4, 5, 6].map(something => ({
        request: {
          query: CAR_QUERY,
          variables: { something }
        },
        result: { data: CAR_RESULT_DATA },
      }));

      let renderCount = 0;

      const InnerComponent = ({ something }: any) => {
        const { loading, data } = useQuery(CAR_QUERY, {
          fetchPolicy: 'network-only',
          variables: { something }
        });
        renderCount += 1;
        if (loading) return null;
        expect(wasUpdateErrorLogged).toBeFalsy();
        expect(data).toEqual(CAR_RESULT_DATA);
        return null;
      };

      function WrapperComponent({ something }: any) {
        const { loading } = useQuery(CAR_QUERY, {
          variables: { something }
        });
        return loading ? null : <InnerComponent something={something + 1} />;
      }

      render(
        <MockedProvider link={new MockLink(CAR_MOCKS)}>
          <Fragment>
            <WrapperComponent something={1} />
            <WrapperComponent something={3} />
            <WrapperComponent something={5} />
          </Fragment>
        </MockedProvider>
      );

      await waitFor(() => {
        expect(renderCount).toBe(6);
      })
      console.error = consoleError;
    });

    it('should tear down the query on unmount', async () => {
      const query = gql`{ hello }`;
      const client = new ApolloClient({
        link: new ApolloLink(() => Observable.of({ data: { hello: 'world' } })),
        cache: new InMemoryCache(),
      });

      const wrapper = ({ children }: any) => (
        <ApolloProvider client={client}>
          {children}
        </ApolloProvider>
      );

      const { unmount } = renderHook(
        () => useQuery(query),
        { wrapper },
      );

      expect(client.getObservableQueries().size).toBe(1);
      unmount();
      await new Promise(resolve => setTimeout(resolve));
      expect(client.getObservableQueries().size).toBe(0);
    });

    it('should work with ssr: false', async () => {
      const query = gql`{ hello }`;
      const mocks = [
        {
          request: { query },
          result: { data: { hello: "world" } },
        },
      ];

      const { result } = renderHook(
        () => useQuery(query, { ssr: false }),
        {
          wrapper: ({ children }) => (
            <MockedProvider mocks={mocks}>{children}</MockedProvider>
          ),
        },
      );

      expect(result.current.loading).toBe(true);
      expect(result.current.data).toBe(undefined);
      await waitFor(() => {
        expect(result.current.loading).toBe(false);
      }, { interval: 1 });
      expect(result.current.data).toEqual({ hello: "world" });
    });

    it('should keep `no-cache` results when the tree is re-rendered', async () => {
      const query1 = gql`
        query people {
          allPeople(first: 1) {
            people {
              name
            }
          }
        }
      `;

      const query2 = gql`
        query Things {
          allThings {
            thing {
              description
            }
          }
        }
      `;

      const allPeopleData = {
        allPeople: { people: [{ name: 'Luke Skywalker' }] },
      };

      const allThingsData = {
        allThings: {
          thing: [{ description: 'Thing 1' }, { description: 'Thing 2' }],
        },
      };

      const link = mockSingleLink(
        {
          request: { query: query1 },
          result: { data: allPeopleData },
        },
        {
          request: { query: query2 },
          result: { data: allThingsData },
          delay: 50,
        },
      );

      const client = new ApolloClient({
        link,
        cache: new InMemoryCache(),
      });

      const { result, rerender } = renderHook(
        () => [
          useQuery(query1, { fetchPolicy: "no-cache" }),
          useQuery(query2),
        ],
        {
          wrapper: ({ children }) => (
            <ApolloProvider client={client}>
              {children}
            </ApolloProvider>
          ),
        },
      );

      expect(result.current[0].loading).toBe(true);
      expect(result.current[0].data).toBe(undefined);
      expect(result.current[1].loading).toBe(true);
      expect(result.current[1].data).toBe(undefined);

      await waitFor(() => {
        expect(result.current[0].loading).toBe(false);
      }, { interval: 1 });
      await waitFor(() => {
        expect(result.current[0].data).toEqual(allPeopleData);
      }, { interval: 1 });
      await waitFor(() => {
        expect(result.current[1].loading).toBe(true);
      }, { interval: 1 });
      await waitFor(() => {
        expect(result.current[1].data).toBe(undefined);
      }, { interval: 1 });

      await waitFor(() => {
        expect(result.current[0].loading).toBe(false);
      }, { interval: 1 });
      await waitFor(() => {
        expect(result.current[0].data).toEqual(allPeopleData);
      }, { interval: 1 });
      await waitFor(() => {
        expect(result.current[1].loading).toBe(false);
      }, { interval: 1 });
      await waitFor(() => {
        expect(result.current[1].data).toEqual(allThingsData);
      }, { interval: 1 });

      rerender();
      expect(result.current[0].loading).toBe(false);
      expect(result.current[0].data).toEqual(allPeopleData);
      expect(result.current[1].loading).toBe(false);
      expect(result.current[1].data).toEqual(allThingsData);
    });

    it('changing queries', async () => {
      const query1 = gql`query { hello }`;
      const query2 = gql`query { hello, name }`;
      const mocks = [
        {
          request: { query: query1 },
          result: { data: { hello: "world" } },
        },
        {
          request: { query: query2 },
          result: { data: { hello: "world", name: "world" } },
        },
      ];

      const cache = new InMemoryCache();
      const { result, rerender } = renderHook(
        ({ query }) => useQuery(query, { pollInterval: 10 }),
        {
          wrapper: ({ children }) => (
            <MockedProvider mocks={mocks} cache={cache}>
              {children}
            </MockedProvider>
          ),
          initialProps: { query: query1 },
        },
      );

      expect(result.current.loading).toBe(true);
      rerender({ query: query2 });
      expect(result.current.loading).toBe(true);

      await waitFor(() => {
        expect(result.current.loading).toBe(false);
      }, { interval: 1 });
      expect(result.current.data).toEqual(mocks[1].result.data);
    });

    it('`cache-and-network` fetch policy', async () => {
      const query = gql`{ hello }`;

      const cache = new InMemoryCache();
      const link = mockSingleLink(
        {
          request: { query },
          result: { data: { hello: 'from link' } },
          delay: 20,
        },
      );

      const client = new ApolloClient({
        link,
        cache,
      });

      cache.writeQuery({ query, data: { hello: 'from cache' }});

      const { result } = renderHook(
        () => useQuery(query, { fetchPolicy: 'cache-and-network' }),
        {
          wrapper: ({ children }) => (
            <ApolloProvider client={client}>
              {children}
            </ApolloProvider>
          ),
        },
      );

      // TODO: FIXME
      expect(result.current.loading).toBe(true);
      expect(result.current.data).toEqual({ hello: 'from cache' });

      await waitFor(() => {
        expect(result.current.loading).toBe(false);
      }, { interval: 1 });
      expect(result.current.data).toEqual({ hello: 'from link' });
    });

    it('should not use the cache when using `network-only`', async () => {
      const query = gql`{ hello }`;
      const mocks = [
        {
          request: { query },
          result: { data: { hello: 'from link' } },
        },
      ];

      const cache = new InMemoryCache();
      cache.writeQuery({
        query,
        data: { hello: 'from cache' },
      });

      const { result } = renderHook(
        () => useQuery(query, { fetchPolicy: 'network-only' }),
        {
          wrapper: ({ children }) => (
            <MockedProvider mocks={mocks} cache={cache}>
              {children}
            </MockedProvider>
          ),
        },
      );

      expect(result.current.loading).toBe(true);
      expect(result.current.data).toBeUndefined();

      await waitFor(() => {
        expect(result.current.loading).toBe(false);
      }, { interval: 1 });
      expect(result.current.data).toEqual({ hello: 'from link' });
    });

    it('should use the cache when in ssrMode and fetchPolicy is `network-only`', async () => {
      const query = gql`query { hello }`;
      const link = mockSingleLink(
        {
          request: { query },
          result: { data: { hello: 'from link' } },
        },
      );

      const cache = new InMemoryCache();
      cache.writeQuery({
        query,
        data: { hello: 'from cache' },
      });

      const client = new ApolloClient({ link, cache, ssrMode: true, });
      const { result } = renderHook(
        () => useQuery(query, { fetchPolicy: 'network-only' }),
        {
          wrapper: ({ children }) => (
            <ApolloProvider client={client}>
              {children}
            </ApolloProvider>
          ),
        },
      );

      expect(result.current.loading).toBe(false);
      expect(result.current.data).toEqual({ hello: 'from cache' });

      await expect(waitFor(() => {
        expect(result.current.data).toEqual({ hello: 'from link' });
      }, { interval: 1, timeout: 20 })).rejects.toThrow();
    });

    it('should not hang when ssrMode is true but the cache is not populated for some reason', async () => {
      const query = gql`query { hello }`;
      const link = mockSingleLink(
        {
          request: { query },
          result: { data: { hello: 'from link' } },
        },
      );

      const client = new ApolloClient({
        link,
        cache: new InMemoryCache(),
        ssrMode: true,
      });

      const { result } = renderHook(
        () => useQuery(query),
        {
          wrapper: ({ children }) => (
            <ApolloProvider client={client}>
              {children}
            </ApolloProvider>
          ),
        },
      );

      expect(result.current.loading).toBe(true);
      expect(result.current.data).toBeUndefined();

      await waitFor(() => {
        expect(result.current.loading).toBe(false);
      }, { interval: 1 });
      expect(result.current.data).toEqual({ hello: 'from link' });
    });
  });

  describe("options.defaultOptions", () => {
    it("can provide a default fetchPolicy", async () => {
      const query = gql`query { hello }`;
      const link = mockSingleLink(
        {
          request: { query },
          result: { data: { hello: 'from link' } },
        },
      );

      const client = new ApolloClient({
        link,
        cache: new InMemoryCache(),
      });

      const fetchPolicyLog: (string | undefined)[] = [];

      let defaultFetchPolicy: WatchQueryFetchPolicy = "cache-and-network";

      const { result } = renderHook(
        () => {
          const result = useQuery(query, {
            defaultOptions: {
              fetchPolicy: defaultFetchPolicy,
            },
          });
          fetchPolicyLog.push(result.observable.options.fetchPolicy);
          return result;
        },
        {
          wrapper: ({ children }) => (
            <ApolloProvider client={client}>
              {children}
            </ApolloProvider>
          ),
        }
      );

      expect(result.current.loading).toBe(true);
      expect(result.current.data).toBeUndefined();
      expect(fetchPolicyLog).toEqual([
        "cache-and-network",
      ]);

      // Change the default fetchPolicy to verify that it is not used the second
      // time useQuery is called.
      defaultFetchPolicy = "network-only";

      await waitFor(() => {
        expect(result.current.loading).toBe(false);
      }, { interval: 1 });

      expect(result.current.data).toEqual({ hello: 'from link' });
      expect(fetchPolicyLog).toEqual([
        "cache-and-network",
        "cache-and-network",
      ]);
    });

    it("can provide individual default variables", async () => {
      const query: TypedDocumentNode<{
        vars: OperationVariables,
      }, OperationVariables> = gql`
        query VarsQuery {
          vars
        }
      `;

      const client = new ApolloClient({
        link: new ApolloLink(request => new Observable(observer => {
          observer.next({
            data: {
              vars: request.variables,
            },
          });
          observer.complete();
        })),

        cache: new InMemoryCache(),

        defaultOptions: {
          watchQuery: {
            variables: {
              sourceOfVar: "global",
              isGlobal: true,
            },
          },
        },
      });

      const fetchPolicyLog: (string | undefined)[] = [];

      const { result } = renderHook(
        () => {
          const result = useQuery(query, {
            defaultOptions: {
              fetchPolicy: "cache-and-network",
              variables: {
                sourceOfVar: "local",
                isGlobal: false,
              } as OperationVariables,
            },
            variables: {
              mandatory: true,
            },
          });
          fetchPolicyLog.push(result.observable.options.fetchPolicy);
          return result;
        },
        {
          wrapper: ({ children }) => (
            <ApolloProvider client={client}>
              {children}
            </ApolloProvider>
          ),
        }
      );

      expect(result.current.loading).toBe(true);
      expect(result.current.data).toBeUndefined();
      expect(result.current.observable.variables).toEqual({
        sourceOfVar: "local",
        isGlobal: false,
        mandatory: true,
      });

      expect(
        result.current.observable.options.fetchPolicy
      ).toBe("cache-and-network");

      expect(
        // The defaultOptions field is for useQuery options (QueryHookOptions),
        // not the more general WatchQueryOptions that ObservableQuery sees.
        "defaultOptions" in result.current.observable.options
      ).toBe(false);

      expect(fetchPolicyLog).toEqual([
        "cache-and-network",
      ]);

      await waitFor(() => {
        expect(result.current.loading).toBe(false);
      }, { interval: 1 });

      expect(result.current.data).toEqual({
        vars: {
          sourceOfVar: "local",
          isGlobal: false,
          mandatory: true,
        },
      });

      expect(fetchPolicyLog).toEqual([
        "cache-and-network",
        "cache-and-network",
      ]);

      const reobservePromise = act(() => result.current.observable.reobserve({
        fetchPolicy: "network-only",
        nextFetchPolicy: "cache-first",
        variables: {
          // Since reobserve replaces the variables object rather than merging
          // the individual variables together, we need to include the current
          // variables manually if we want them to show up in the output below.
          ...result.current.observable.variables,
          sourceOfVar: "reobserve",
        },
      }).then(finalResult => {
        expect(finalResult.loading).toBe(false);
        expect(finalResult.data).toEqual({
          vars: {
            sourceOfVar: "reobserve",
            isGlobal: false,
            mandatory: true,
          },
        });
      }));

      expect(
        result.current.observable.options.fetchPolicy
      ).toBe("cache-first");

      expect(result.current.observable.variables).toEqual({
        sourceOfVar: "reobserve",
        isGlobal: false,
        mandatory: true,
      });

      await reobservePromise;

      expect(
        result.current.observable.options.fetchPolicy
      ).toBe("cache-first");

      expect(result.current.loading).toBe(false);
      expect(result.current.data).toEqual({
        vars: {
          sourceOfVar: "reobserve",
          isGlobal: false,
          mandatory: true,
        },
      });
      expect(
        result.current.observable.variables
      ).toEqual(
        result.current.data!.vars
      );

      expect(fetchPolicyLog).toEqual([
        "cache-and-network",
        "cache-and-network",
        "cache-first",
      ]);

      const reobserveNoVarMergePromise = act(() => result.current.observable.reobserve({
        fetchPolicy: "network-only",
        nextFetchPolicy: "cache-first",
        variables: {
          // This reobservation is like the one above, with no variable merging.
          // ...result.current.observable.variables,
          sourceOfVar: "reobserve without variable merge",
        },
      }).then(finalResult => {
        expect(finalResult.loading).toBe(false);
        expect(finalResult.data).toEqual({
          vars: {
            sourceOfVar: "reobserve without variable merge",
            // Since we didn't merge in result.current.observable.variables, we
            // don't see these variables anymore:
            // isGlobal: false,
            // mandatory: true,
          },
        });
      }));

      expect(
        result.current.observable.options.fetchPolicy
      ).toBe("cache-first");

      expect(result.current.observable.variables).toEqual({
        sourceOfVar: "reobserve without variable merge",
      });

      await reobserveNoVarMergePromise;

      expect(
        result.current.observable.options.fetchPolicy
      ).toBe("cache-first");

      expect(result.current.loading).toBe(false);
      expect(result.current.data).toEqual({
        vars: {
          sourceOfVar: "reobserve without variable merge",
        },
      });
      expect(
        result.current.observable.variables
      ).toEqual(
        result.current.data!.vars
      );

      expect(fetchPolicyLog).toEqual([
        "cache-and-network",
        "cache-and-network",
        "cache-first",
        "cache-first",
      ]);
    });

    it("defaultOptions do not confuse useQuery when unskipping a query (issue #9635)", async () => {
      const query: TypedDocumentNode<{
        counter: number;
      }> = gql`
        query GetCounter {
          counter
        }
      `;

      let count = 0;
      const client = new ApolloClient({
        cache: new InMemoryCache(),
        link: new ApolloLink(request => new Observable(observer => {
          if (request.operationName === "GetCounter") {
            observer.next({
              data: {
                counter: ++count,
              },
            });
            setTimeout(() => {
              observer.complete();
            }, 10);
          } else {
            observer.error(new Error(`Unknown query: ${
              request.operationName || request.query
            }`));
          }
        })),
      });

      const defaultFetchPolicy = "network-only";

      const { result } = renderHook(
        () => {
          const [skip, setSkip] = useState(true);
          return {
            setSkip,
            query: useQuery(query, {
              skip,
              defaultOptions: {
                fetchPolicy: defaultFetchPolicy,
              },
            }),
          };
        },
        {
          wrapper: ({ children }) => (
            <ApolloProvider client={client}>
              {children}
            </ApolloProvider>
          ),
        },
      );

      expect(result.current.query.loading).toBe(false);
      expect(result.current.query.networkStatus).toBe(NetworkStatus.ready);
      expect(result.current.query.data).toBeUndefined();

      await expect(waitFor(() => {
        expect(result.current.query.data).toEqual({ counter: 1 });
      }, { interval: 1, timeout: 20 })).rejects.toThrow();

      act(() => {
        result.current.setSkip(false);
      });
      expect(result.current.query.loading).toBe(true);
      expect(result.current.query.networkStatus).toBe(NetworkStatus.loading);
      expect(result.current.query.data).toBeUndefined();
      await waitFor(() => {
        expect(result.current.query.loading).toBe(false);
      }, { interval: 1 });
      expect(result.current.query.networkStatus).toBe(NetworkStatus.ready);
      expect(result.current.query.data).toEqual({ counter: 1 });

      const { options } = result.current.query.observable;
      expect(options.fetchPolicy).toBe(defaultFetchPolicy);

      act(() => {
        result.current.setSkip(true);
      });
      expect(result.current.query.loading).toBe(false);
      expect(result.current.query.networkStatus).toBe(NetworkStatus.ready);
      expect(result.current.query.data).toBeUndefined();

      await expect(waitFor(() => {
        expect(result.current.query.data).toEqual({ counter: 1 });
      }, { interval: 1, timeout: 20 })).rejects.toThrow();

      act(() => {
        result.current.setSkip(false);
      });
      expect(result.current.query.loading).toBe(true);
      expect(result.current.query.networkStatus).toBe(NetworkStatus.loading);
      expect(result.current.query.data).toEqual({ counter: 1 });
      await waitFor(() => {
        expect(result.current.query.loading).toBe(false);
      }, { interval: 1 });
      expect(result.current.query.networkStatus).toBe(NetworkStatus.ready);
      expect(result.current.query.data).toEqual({ counter: 2 });

      expect(options.fetchPolicy).toBe(defaultFetchPolicy);
    });
  });

  it("can provide options.client without ApolloProvider", async () => {
    const query = gql`query { hello }`;
    const link = mockSingleLink(
      {
        request: { query },
        result: { data: { hello: 'from link' } },
      },
    );

    const client = new ApolloClient({
      link,
      cache: new InMemoryCache(),
      ssrMode: true,
    });

    const { result } = renderHook(
      () => useQuery(query, { client }),
      // We deliberately do not provide the usual ApolloProvider wrapper for
      // this test, since we are providing the client directly to useQuery.
      // {
      //   wrapper: ({ children }) => (
      //     <ApolloProvider client={client}>
      //       {children}
      //     </ApolloProvider>
      //   ),
      // }
    );

    expect(result.current.loading).toBe(true);
    expect(result.current.data).toBeUndefined();

    await waitFor(() => {
      expect(result.current.loading).toBe(false);
    }, { interval: 1 });

    expect(result.current.data).toEqual({ hello: 'from link' });
  });

  describe('<React.StrictMode>', () => {
    it("double-rendering should not trigger duplicate network requests", async () => {
      const query: TypedDocumentNode<{
        linkCount: number;
      }> = gql`query Counter { linkCount }`;

      let linkCount = 0;
      const client = new ApolloClient({
        cache: new InMemoryCache(),
        link: new ApolloLink(request => new Observable(observer => {
          if (request.operationName === "Counter") {
            observer.next({
              data: {
                linkCount: ++linkCount,
              },
            });
            observer.complete();
          }
        })),
      });

      const { result } = renderHook(
        () => useQuery(query, {
          fetchPolicy: "cache-and-network",
        }),
        {
          wrapper: ({ children }) => (
            <React.StrictMode>
              <ApolloProvider client={client}>{children}</ApolloProvider>
            </React.StrictMode>
          ),
        },
      );

      expect(result.current.loading).toBe(true);
      expect(result.current.networkStatus).toBe(NetworkStatus.loading);
      expect(result.current.data).toBe(undefined);

      await waitFor(() => {
        expect(result.current.loading).toBe(false);
      }, { interval: 1 });
      expect(result.current.networkStatus).toBe(NetworkStatus.ready);
      expect(result.current.data).toEqual({
        linkCount: 1,
      });

      function checkObservableQueries(expectedLinkCount: number) {
        const obsQueries = client.getObservableQueries("all");
        expect(obsQueries.size).toBe(2);

        const activeSet = new Set<typeof result.current.observable>();
        const inactiveSet = new Set<typeof result.current.observable>();
        obsQueries.forEach(obsQuery => {
          if (obsQuery.hasObservers()) {
            expect(inactiveSet.has(obsQuery)).toBe(false);
            activeSet.add(obsQuery);
            expect(obsQuery.getCurrentResult()).toEqual({
              loading: false,
              networkStatus: NetworkStatus.ready,
              data: {
                linkCount: expectedLinkCount,
              },
            });
          } else {
            expect(activeSet.has(obsQuery)).toBe(false);
            inactiveSet.add(obsQuery);
          }
        });
        expect(activeSet.size).toBe(1);
        expect(inactiveSet.size).toBe(1);
      }

      checkObservableQueries(1);

      await result.current.reobserve().then(result => {
        expect(result.loading).toBe(false);
        expect(result.loading).toBe(false);
        expect(result.networkStatus).toBe(NetworkStatus.ready);
        expect(result.data).toEqual({
          linkCount: 2,
        });
      });

      await waitFor(() => {
        expect(result.current.loading).toBe(false);
      });
      await waitFor(() => {
        expect(result.current.data).toEqual({
          linkCount: 2,
        });
      }, { interval: 1 });
      await waitFor(() => {
        expect(result.current.networkStatus).toBe(NetworkStatus.ready);
      }, { interval: 1 });

      checkObservableQueries(2);
    });
  });

  describe('polling', () => {
    it('should support polling', async () => {
      const query = gql`{ hello }`;
      const mocks = [
        {
          request: { query },
          result: { data: { hello: "world 1" } },
        },
        {
          request: { query },
          result: { data: { hello: "world 2" } },
        },
        {
          request: { query },
          result: { data: { hello: "world 3" } },
        },
      ];

      const cache = new InMemoryCache();
      const wrapper = ({ children }: any) => (
        <MockedProvider mocks={mocks} cache={cache}>{children}</MockedProvider>
      );

      const { result } = renderHook(
        () => useQuery(query, { pollInterval: 10 }),
        { wrapper },
      );

      expect(result.current.loading).toBe(true);
      expect(result.current.data).toBe(undefined);

      await waitFor(() => {
        expect(result.current.data).toEqual({ hello: "world 1" });
      }, { interval: 1 });

      expect(result.current.loading).toBe(false);

      await waitFor(() => {
        expect(result.current.data).toEqual({ hello: "world 2" });
      }, { interval: 1 });

      expect(result.current.loading).toBe(false);

      await waitFor(() => {
        expect(result.current.data).toEqual({ hello: "world 3" });
      }, { interval: 1 });

      expect(result.current.loading).toBe(false);

      const { data: previousData } = result.current;
      result.current.stopPolling();
      await expect(waitFor(() => {
        expect(result.current.data).not.toEqual(previousData);
      }, { interval: 1, timeout: 20 })).rejects.toThrow();
    });

    it('should start polling when skip goes from true to false', async () => {
      const query = gql`{ hello }`;
      const mocks = [
        {
          request: { query },
          result: { data: { hello: "world 1" } },
          delay: 10,
        },
        {
          request: { query },
          result: { data: { hello: "world 2" } },
          delay: 10,
        },
        {
          request: { query },
          result: { data: { hello: "world 3" } },
          delay: 10,
        },
      ];

      const cache = new InMemoryCache();
      const { result, rerender } = renderHook(
        ({ skip }) => useQuery(query, { pollInterval: 10, skip }),
        {
          wrapper: ({ children }) => (
            <MockedProvider mocks={mocks} cache={cache}>
              {children}
            </MockedProvider>
          ),
          initialProps: { skip: undefined } as any
        },
      );

      expect(result.current.loading).toBe(true);
      expect(result.current.data).toBe(undefined);

      await waitFor(() => {
        expect(result.current.loading).toBe(false);
      }, { interval: 1 });

      expect(result.current.loading).toBe(false);
      expect(result.current.data).toEqual({ hello: "world 1" });

      rerender({ skip: true });
      expect(result.current.loading).toBe(false);
      expect(result.current.data).toBe(undefined);

      await expect(waitFor(() => {
        expect(result.current.data).toEqual({ hello: "world 1" });
      }, { interval: 1, timeout: 20 })).rejects.toThrow()

      rerender({ skip: false });
      expect(result.current.loading).toBe(false);
      expect(result.current.data).toEqual({ hello: "world 1" });

      await waitFor(() => {
        expect(result.current.data).toEqual({ hello: "world 2" });
      }, { interval: 1 });
      expect(result.current.loading).toBe(false);

      await waitFor(() => {
        expect(result.current.data).toEqual({ hello: "world 3" });
      }, { interval: 1 });
      expect(result.current.loading).toBe(false);
    });

    it("should return data from network when clients default fetch policy set to network-only", async () => {
      const query = gql`{ hello }`;
      const data = { hello: "world" };
      const mocks = [
        {
          request: { query },
          result: { data },
        },
      ];

      const cache = new InMemoryCache();
      cache.writeQuery({
        query,
        data: { hello: "world 2" },
      });

      const wrapper = ({ children }: any) => (
        <MockedProvider
          mocks={mocks}
          cache={cache}
          defaultOptions={{ watchQuery: { fetchPolicy: "network-only" } }}
        >
          {children}
        </MockedProvider>
      );

      const { result } = renderHook(
        () => useQuery(query),
        { wrapper },
      );

      expect(result.current.loading).toBe(true);
      expect(result.current.data).toBe(undefined);

      await waitFor(() => {
        expect(result.current.loading).toBe(false);
      }, { interval: 1 });
      expect(result.current.data).toEqual(data);
    });

    it('should stop polling when component unmounts', async () => {
      const query = gql`{ hello }`;
      const mocks = [
        {
          request: { query },
          result: { data: { hello: "world 1" } },
        },
        {
          request: { query },
          result: { data: { hello: "world 2" } },
        },
        {
          request: { query },
          result: { data: { hello: "world 3" } },
        },
      ];

      const cache = new InMemoryCache();

      const link = new MockLink(mocks);
      const requestSpy = jest.spyOn(link, 'request');
      const onErrorFn = jest.fn();
      link.setOnError(onErrorFn);
      const wrapper = ({ children }: any) => (
        <MockedProvider link={link} cache={cache}>{children}</MockedProvider>
      );

      const { result, unmount } = renderHook(
        () => useQuery(query, { pollInterval: 10 }),
        { wrapper },
      );

      expect(result.current.loading).toBe(true);
      expect(result.current.data).toBe(undefined);

      await waitFor(() => {
        expect(result.current.loading).toBe(false);
      }, { interval: 1 });
      await waitFor(() => {
        expect(result.current.data).toEqual({ hello: "world 1" });
      });
      await waitFor(() => {
        expect(requestSpy).toHaveBeenCalledTimes(1);
      })

      unmount();

      await expect(waitFor(() => {
        expect(requestSpy).not.toHaveBeenCalledTimes(1);
      }, { interval: 1, timeout: 20 })).rejects.toThrow();
      await waitFor(() => {
        expect(onErrorFn).toHaveBeenCalledTimes(0);
      });
      requestSpy.mockRestore();
    });

    it('should stop polling when component is unmounted in Strict Mode', async () => {
      const query = gql`{ hello }`;
      const mocks = [
        {
          request: { query },
          result: { data: { hello: "world 1" } },
          delay: 10,
        },
        {
          request: { query },
          result: { data: { hello: "world 2" } },
          delay: 10,
        },
        {
          request: { query },
          result: { data: { hello: "world 3" } },
          delay: 10,
        },
      ];

      const cache = new InMemoryCache();
      const link = new MockLink(mocks);
      const requestSpy = jest.spyOn(link, 'request');
      const onErrorFn = jest.fn();
      link.setOnError(onErrorFn);
      const wrapper = ({ children }: any) => (
        <React.StrictMode>
<MockedProvider link={link} cache={cache}>{children}</MockedProvider>
        </React.StrictMode>
      );

      const { result, unmount } = renderHook(
        () => useQuery(query, { pollInterval: 10 }),
        { wrapper },
      );

      expect(result.current.loading).toBe(true);
      expect(result.current.data).toBe(undefined);

      await waitFor(() => {
        expect(result.current.loading).toBe(false);
      }, { interval: 1 });
      expect(result.current.data).toEqual({ hello: "world 1" });
      expect(requestSpy).toHaveBeenCalledTimes(1);

      unmount();

      await expect(waitFor(() => {
        expect(requestSpy).not.toHaveBeenCalledTimes(1);
      }, { interval: 1, timeout: 20 })).rejects.toThrow();
      expect(onErrorFn).toHaveBeenCalledTimes(0);
      requestSpy.mockRestore();
    });

    it('should start and stop polling in Strict Mode', async () => {
      const query = gql`{ hello }`;
      const mocks = [
        {
          request: { query },
          result: { data: { hello: "world 1" } },
        },
        {
          request: { query },
          result: { data: { hello: "world 2" } },
        },
        {
          request: { query },
          result: { data: { hello: "world 3" } },
        },
        {
          request: { query },
          result: { data: { hello: "world 4" } },
        },
      ];

      const cache = new InMemoryCache();
      const link = new MockLink(mocks);
      const requestSpy = jest.spyOn(link, 'request');
      const onErrorFn = jest.fn();
      link.setOnError(onErrorFn);
      const wrapper = ({ children }: any) => (
        <React.StrictMode>
          <MockedProvider link={link} cache={cache}>{children}</MockedProvider>
        </React.StrictMode>
      );

      const { result } = renderHook(
        () => useQuery(query, { pollInterval: 20 }),
        { wrapper },
      );

      expect(result.current.loading).toBe(true);
      expect(result.current.data).toBe(undefined);

      await waitFor(() => {
        expect(result.current.data).toEqual({ hello: "world 1" });
      }, { interval: 1 });
      expect(result.current.loading).toBe(false);
      

      await waitFor(() => {
        expect(result.current.data).toEqual({ hello: "world 2" });
      }, { interval: 1 });
      expect(result.current.loading).toBe(false);
      
      
      result.current.stopPolling();

      await expect(waitFor(() => {
        expect(result.current.data).toEqual({ hello: "world 3" });
      }, { interval: 1, timeout: 20 })).rejects.toThrow();
      result.current.startPolling(20);

      expect(requestSpy).toHaveBeenCalledTimes(2);
      expect(onErrorFn).toHaveBeenCalledTimes(0);

      await waitFor(() => {
        expect(result.current.data).toEqual({ hello: "world 3" });
      }, { interval: 1 });
      expect(result.current.loading).toBe(false);

      await waitFor(() => {
        expect(result.current.data).toEqual({ hello: "world 4" });
      }, { interval: 1 });
      expect(result.current.loading).toBe(false);
      expect(requestSpy).toHaveBeenCalledTimes(4);
      expect(onErrorFn).toHaveBeenCalledTimes(0);
      requestSpy.mockRestore();
    });

    it('should not throw an error if stopPolling is called manually', async () => {
      const query = gql`{ hello }`;
      const mocks = [
        {
          request: { query },
          result: {
            data: { hello: 'world' },
          }
        }
      ];

      const cache = new InMemoryCache();
      const wrapper = ({ children }: any) => (
        <MockedProvider mocks={mocks} cache={cache}>{children}</MockedProvider>
      );

      const { result, unmount } = renderHook(
        () => useQuery(query),
        { wrapper },
      );

      expect(result.current.loading).toBe(true);
      expect(result.current.data).toBe(undefined);

      await waitFor(() => {
        expect(result.current.loading).toBe(false);
      }, { interval: 1 });

      expect(result.current.data).toEqual({ hello: 'world' });

      unmount();
      result.current.stopPolling();
    });
  });

  describe('Error handling', () => {

    it('should pass along GraphQL errors', async () => {
      const query = gql`
        query TestQuery {
          rates(currency: "USD") {
            rate
          }
        }
      `;

      const mocks = [
        {
          request: { query },
          result: {
            errors: [new GraphQLError('error')]
          }
        }
      ];

      const cache = new InMemoryCache();
      const wrapper = ({ children }: any) => (
        <MockedProvider mocks={mocks} cache={cache}>{children}</MockedProvider>
      );

      const { result } = renderHook(
        () => useQuery(query),
        { wrapper },
      );

      expect(result.current.loading).toBe(true);
      expect(result.current.data).toBe(undefined);
      await waitFor(() => {
        expect(result.current.loading).toBe(false);
      }, { interval: 1 });
      expect(result.current.error).toBeInstanceOf(ApolloError);
      expect(result.current.error!.message).toBe('error');
    });

    it('calls `onError` when a GraphQL error is returned', async () => {
      const query = gql`{ hello }`;
      const mocks = [
        {
          request: { query },
          result: {
            errors: [new GraphQLError('error')],
          },
        },
      ];

      const cache = new InMemoryCache();
      const wrapper = ({ children }: any) => (
        <MockedProvider mocks={mocks} cache={cache}>{children}</MockedProvider>
      );

      const onError = jest.fn();
      const { result } = renderHook(
        () => useQuery(query, { onError }),
        { wrapper },
      );

      expect(result.current.loading).toBe(true);
      expect(result.current.data).toBe(undefined);

      await waitFor(() => {
        expect(result.current.loading).toBe(false);
      }, { interval: 1 });

      expect(result.current.data).toBeUndefined();
      expect(result.current.error).toBeInstanceOf(ApolloError);
      expect(result.current.error!.message).toBe('error');

      await waitFor(() => {
        expect(onError).toHaveBeenCalledTimes(1);
      });
      await waitFor(() => {
        expect(onError).toHaveBeenCalledWith(
          new ApolloError({ graphQLErrors: [new GraphQLError('error')] })
        );
      });
    });

    it('calls `onError` when a network error has occured', async () => {
      const query = gql`{ hello }`;
      const mocks = [
        {
          request: { query },
          error: new Error('Could not fetch')
        },
      ];

      const cache = new InMemoryCache();
      const wrapper = ({ children }: any) => (
        <MockedProvider mocks={mocks} cache={cache}>{children}</MockedProvider>
      );

      const onError = jest.fn();
      const { result } = renderHook(
        () => useQuery(query, { onError }),
        { wrapper },
      );

      expect(result.current.loading).toBe(true);
      expect(result.current.data).toBe(undefined);
      expect(result.current.error).toBe(undefined);

      await waitFor(() => {
        expect(result.current.loading).toBe(false);
      }, { interval: 1 });

      expect(result.current.data).toBeUndefined();
      expect(result.current.error).toBeInstanceOf(ApolloError);
      expect(result.current.error!.message).toBe('Could not fetch');
      expect(result.current.error!.networkError).toEqual(
        new Error('Could not fetch')
      );

      await waitFor(() => {
        expect(onError).toHaveBeenCalledTimes(1);
      });
      await waitFor(() => {
        expect(onError).toHaveBeenCalledWith(
          new ApolloError({ networkError: new Error('Could not fetch') })
        );
      });
    });

    it('removes partial data from result when response has errors', async () => {
      const query = gql`{ hello }`;
      const mocks = [
        {
          request: { query },
          result: {
            data: { hello: null },
            errors: [new GraphQLError('Could not fetch "hello"')]
          }
        },
      ];

      const cache = new InMemoryCache();
      const wrapper = ({ children }: any) => (
        <MockedProvider mocks={mocks} cache={cache}>{children}</MockedProvider>
      );

      const onError = jest.fn();
      const { result } = renderHook(
        () => useQuery(query, { onError }),
        { wrapper },
      );

      expect(result.current.loading).toBe(true);
      expect(result.current.data).toBe(undefined);
      expect(result.current.error).toBe(undefined);

      await waitFor(() => {
        expect(result.current.loading).toBe(false);
      }, { interval: 1 });

      expect(result.current.data).toBeUndefined();
      expect(result.current.error).toBeInstanceOf(ApolloError);
      expect(result.current.error!.message).toBe('Could not fetch "hello"');
      expect(result.current.error!.graphQLErrors).toEqual([
        new GraphQLError('Could not fetch "hello"')
      ]);
    });

    it('does not call `onError` when returning GraphQL errors while using an `errorPolicy` set to "ignore"', async () => {
      const query = gql`{ hello }`;
      const mocks = [
        {
          request: { query },
          result: {
            errors: [new GraphQLError('error')]
          }
        },
      ];

      const cache = new InMemoryCache();
      const wrapper = ({ children }: any) => (
        <MockedProvider mocks={mocks} cache={cache}>{children}</MockedProvider>
      );

      const onError = jest.fn();
      const { result } = renderHook(
        () => useQuery(query, { onError, errorPolicy: 'ignore' }),
        { wrapper },
      );

      expect(result.current.loading).toBe(true);
      expect(result.current.data).toBe(undefined);
      expect(result.current.error).toBe(undefined);

      await waitFor(() => {
        expect(result.current.loading).toBe(false);
      }, { interval: 1 });

      expect(result.current.data).toBeUndefined();
      expect(result.current.error).toBeUndefined();

      await tick();

      expect(onError).not.toHaveBeenCalled();
    });

    it('calls `onError` when a network error has occurred while using an `errorPolicy` set to "ignore"', async () => {
      const query = gql`{ hello }`;
      const mocks = [
        {
          request: { query },
          error: new Error('Could not fetch')
        },
      ];

      const cache = new InMemoryCache();
      const wrapper = ({ children }: any) => (
        <MockedProvider mocks={mocks} cache={cache}>{children}</MockedProvider>
      );

      const onError = jest.fn();
      const { result } = renderHook(
        () => useQuery(query, { onError, errorPolicy: 'ignore' }),
        { wrapper },
      );

      expect(result.current.loading).toBe(true);
      expect(result.current.data).toBe(undefined);
      expect(result.current.error).toBe(undefined);

      await waitFor(() => {
        expect(result.current.loading).toBe(false);
      }, { interval: 1 });

      expect(result.current.data).toBeUndefined();
      expect(result.current.error).toBeInstanceOf(ApolloError);
      expect(result.current.error!.message).toBe('Could not fetch');
      expect(result.current.error!.networkError).toEqual(
        new Error('Could not fetch')
      );

      await waitFor(() => {
        expect(onError).toHaveBeenCalledTimes(1);
      });
      await waitFor(() => {
        expect(onError).toHaveBeenCalledWith(
          new ApolloError({ networkError: new Error('Could not fetch') })
        );
      });
    });

    it('returns partial data and discards GraphQL errors when using an `errorPolicy` set to "ignore"', async () => {
      const query = gql`{ hello }`;
      const mocks = [
        {
          request: { query },
          result: {
            data: { hello: null },
            errors: [new GraphQLError('Could not fetch "hello"')]
          }
        },
      ];

      const cache = new InMemoryCache();
      const wrapper = ({ children }: any) => (
        <MockedProvider mocks={mocks} cache={cache}>{children}</MockedProvider>
      );

      const { result } = renderHook(
        () => useQuery(query, { errorPolicy: 'ignore' }),
        { wrapper },
      );

      expect(result.current.loading).toBe(true);
      expect(result.current.data).toBe(undefined);

      await waitFor(() => {
        expect(result.current.loading).toBe(false);
      }, { interval: 1 });

      expect(result.current.data).toEqual({ hello: null })
      expect(result.current.error).toBeUndefined();
    });

    it('calls `onCompleted` with partial data but avoids calling `onError` when using an `errorPolicy` set to "ignore"', async () => {
      const query = gql`{ hello }`;
      const mocks = [
        {
          request: { query },
          result: {
            data: { hello: null },
            errors: [new GraphQLError('Could not fetch "hello"')]
          }
        },
      ];

      const cache = new InMemoryCache();
      const wrapper = ({ children }: any) => (
        <MockedProvider mocks={mocks} cache={cache}>{children}</MockedProvider>
      );

      const onError = jest.fn();
      const onCompleted = jest.fn();
      const { result } = renderHook(
        () => useQuery(query, { onError, onCompleted, errorPolicy: 'ignore' }),
        { wrapper },
      );

      expect(result.current.loading).toBe(true);
      expect(result.current.data).toBe(undefined);

      await waitFor(() => {
        expect(result.current.loading).toBe(false);
      }, { interval: 1 });

      expect(result.current.data).toEqual({ hello: null })
      expect(result.current.error).toBeUndefined();

      await waitFor(() => {
        expect(onCompleted).toHaveBeenCalledTimes(1);
      });
      await waitFor(() => {
        expect(onCompleted).toHaveBeenCalledWith({ hello: null });
      });
      await waitFor(() => {
        expect(onError).not.toHaveBeenCalled();
      });
    });

    it('calls `onError` when returning GraphQL errors while using an `errorPolicy` set to "all"', async () => {
      const query = gql`{ hello }`;
      const mocks = [
        {
          request: { query },
          result: {
            errors: [new GraphQLError('error')]
          }
        },
      ];

      const cache = new InMemoryCache();
      const wrapper = ({ children }: any) => (
        <MockedProvider mocks={mocks} cache={cache}>{children}</MockedProvider>
      );

      const onError = jest.fn();
      const { result } = renderHook(
        () => useQuery(query, { onError, errorPolicy: 'all' }),
        { wrapper },
      );

      expect(result.current.loading).toBe(true);
      expect(result.current.data).toBe(undefined);

      await waitFor(() => {
        expect(result.current.loading).toBe(false);
      }, { interval: 1 });

      expect(result.current.data).toBeUndefined();
      expect(result.current.error).toBeInstanceOf(ApolloError);
      expect(result.current.error!.message).toBe('error');
      expect(result.current.error!.graphQLErrors).toEqual([
        new GraphQLError('error')
      ]);

      await waitFor(() => {
        expect(onError).toHaveBeenCalledTimes(1);
      });
      await waitFor(() => {
        expect(onError).toHaveBeenCalledWith(
          new ApolloError({ graphQLErrors: [new GraphQLError('error')] })
        );
      });
    });

    it('returns partial data when returning GraphQL errors while using an `errorPolicy` set to "all"', async () => {
      const query = gql`{ hello }`;
      const mocks = [
        {
          request: { query },
          result: {
            data: { hello: null },
            errors: [new GraphQLError('Could not fetch "hello"')]
          }
        },
      ];

      const cache = new InMemoryCache();
      const wrapper = ({ children }: any) => (
        <MockedProvider mocks={mocks} cache={cache}>{children}</MockedProvider>
      );

      const onError = jest.fn();
      const { result } = renderHook(
        () => useQuery(query, { onError, errorPolicy: 'all' }),
        { wrapper },
      );

      expect(result.current.loading).toBe(true);
      expect(result.current.data).toBe(undefined);

      await waitFor(() => {
        expect(result.current.loading).toBe(false);
      }, { interval: 1 });

      expect(result.current.data).toEqual({ hello: null });
      expect(result.current.error).toBeInstanceOf(ApolloError);
      expect(result.current.error!.message).toBe('Could not fetch "hello"');
      expect(result.current.error!.graphQLErrors).toEqual([
        new GraphQLError('Could not fetch "hello"')
      ]);
    });

    it('calls `onError` but not `onCompleted` when returning partial data with GraphQL errors while using an `errorPolicy` set to "all"', async () => {
      const query = gql`{ hello }`;
      const mocks = [
        {
          request: { query },
          result: {
            data: { hello: null },
            errors: [new GraphQLError('Could not fetch "hello"')]
          }
        },
      ];

      const cache = new InMemoryCache();
      const wrapper = ({ children }: any) => (
        <MockedProvider mocks={mocks} cache={cache}>{children}</MockedProvider>
      );

      const onError = jest.fn();
      const onCompleted = jest.fn();
      const { result } = renderHook(
        () => useQuery(query, { onError, onCompleted, errorPolicy: 'all' }),
        { wrapper },
      );

      expect(result.current.loading).toBe(true);
      expect(result.current.data).toBe(undefined);

      await waitFor(() => {
        expect(result.current.loading).toBe(false);
      }, { interval: 1 });

      expect(result.current.data).toEqual({ hello: null });
      expect(result.current.error).toBeInstanceOf(ApolloError);
      expect(result.current.error!.message).toBe('Could not fetch "hello"');
      expect(result.current.error!.graphQLErrors).toEqual([
        new GraphQLError('Could not fetch "hello"')
      ]);

      await waitFor(() => {
        expect(onError).toHaveBeenCalledTimes(1);
      });
      await waitFor(() => {
        expect(onError).toHaveBeenCalledWith(
          new ApolloError({
            graphQLErrors: [new GraphQLError('Could not fetch "hello"')]
          })
        );
      });
      await waitFor(() => {
        expect(onCompleted).not.toHaveBeenCalled();
      });
    });

    it('calls `onError` a single time when refetching returns a successful result', async () => {
      const query = gql`{ hello }`;
      const mocks = [
        {
          request: { query },
          result: {
            errors: [new GraphQLError('error')],
          },
        },
        {
          request: { query },
          result: {
            data: { hello: 'world' },
          },
          delay: 10,
        },
      ];

      const cache = new InMemoryCache();
      const wrapper = ({ children }: any) => (
        <MockedProvider mocks={mocks} cache={cache}>{children}</MockedProvider>
      );

      const onError = jest.fn();
      const { result } = renderHook(
        () => useQuery(query, {
          onError,
          notifyOnNetworkStatusChange: true,
        }),
        { wrapper },
      );

      expect(result.current.loading).toBe(true);
      expect(result.current.data).toBe(undefined);

      await waitFor(() => {
        expect(result.current.loading).toBe(false);
      }, { interval: 1 });

      expect(result.current.error).toBeInstanceOf(ApolloError);
      expect(result.current.error!.message).toBe('error');

      await new Promise((resolve) => setTimeout(resolve));
      expect(onError).toHaveBeenCalledTimes(1);

      result.current.refetch();
      await waitFor(() => {
        expect(result.current.loading).toBe(true);
      }, { interval: 1 });
      expect(result.current.error).toBe(undefined);

      await waitFor(() => {
        expect(result.current.loading).toBe(false);
      }, { interval: 1 });
      expect(result.current.data).toEqual({ hello: 'world' });
      expect(onError).toHaveBeenCalledTimes(1);
    });

    it('should persist errors on re-render if they are still valid', async () => {
      const query = gql`{ hello }`;

      const mocks = [
        {
          request: { query },
          result: {
            errors: [new GraphQLError('error')]
          }
        }
      ];

      const cache = new InMemoryCache();
      const wrapper = ({ children }: any) => (
        <MockedProvider mocks={mocks} cache={cache}>{children}</MockedProvider>
      );

      let updates = 0;
      const { result, rerender } = renderHook(
        () => (updates++, useQuery(query)),
        { wrapper },
      );

      expect(result.current.loading).toBe(true);
      expect(result.current.data).toBe(undefined);
      expect(result.current.error).toBe(undefined);

      await waitFor(() => {
        expect(result.current.loading).toBe(false);
      }, { interval: 1 });

      expect(result.current.loading).toBe(false);
      expect(result.current.data).toBe(undefined);
      expect(result.current.error).toBeInstanceOf(ApolloError);
      expect(result.current.error!.message).toBe('error');

      rerender();

      expect(result.current.loading).toBe(false);
      expect(result.current.data).toBe(undefined);
      expect(result.current.error).toBeInstanceOf(ApolloError);
      expect(result.current.error!.message).toBe('error');

      let previousUpdates = updates;
      await expect(waitFor(() => {
        expect(updates).not.toEqual(previousUpdates)
      }, { interval: 1, timeout: 20 })).rejects.toThrow()
    });

    it('should not return partial data from cache on refetch with errorPolicy: none (default) and notifyOnNetworkStatusChange: true', async () => {
      const query = gql`
        {
          dogs {
            id
            breed
          }
        }
      `;

      const GET_DOG_DETAILS = gql`
        query dog($breed: String!) {
          dog(breed: $breed) {
            id
            unexisting
          }
          dogs {
            id
            breed
          }
        }
      `;

      const dogData = [
        {
          "id": "Z1fdFgU",
          "breed": "affenpinscher",
          "__typename": "Dog"
        },
        {
          "id": "ZNDtCU",
          "breed": "airedale",
          "__typename": "Dog"
        },
      ];

      const detailsMock = (breed: string) => ({
        request: { query: GET_DOG_DETAILS, variables: { breed } },
        result: {
          errors: [new GraphQLError(`Cannot query field "unexisting" on type "Dog".`)],
        },
      });

      const mocks = [
        {
          request: { query },
          result: { data: { dogs: dogData } },
        },
        // use the same mock for the initial query on select change
        // and subsequent refetch() call
        detailsMock('airedale'),
        detailsMock('airedale'),
      ];
      const Dogs: React.FC<{
        onDogSelected: (event: React.ChangeEvent<HTMLSelectElement>) => void;
      }> = ({ onDogSelected }) => {
        const { loading, error, data } = useQuery<
          { dogs: { id: string; breed: string; }[] }
        >(query);

        if (loading) return <>Loading...</>;
        if (error) return <>{`Error! ${error.message}`}</>;

        return (
          <select name="dog" onChange={onDogSelected}>
            {data?.dogs.map((dog) => (
              <option key={dog.id} value={dog.breed}>
                {dog.breed}
              </option>
            ))}
          </select>
        );
      };

      const DogDetails: React.FC<{
        breed: string;
      }> = ({ breed }) => {
        const { loading, error, data, refetch, networkStatus } = useQuery(
          GET_DOG_DETAILS,
          {
            variables: { breed },
            notifyOnNetworkStatusChange: true
          }
        );
        if (networkStatus === 4) return <p>Refetching!</p>;
        if (loading) return <p>Loading!</p>;
        return (
          <div>
            <div>
              {data ? 'Partial data rendered' : null}
            </div>

            <div>
              {error ? (
                `Error!: ${error}`
                ) : (
                'Rendering!'
              )}
            </div>
            <button onClick={() => refetch()}>Refetch!</button>
          </div>
        );
      };

      const ParentComponent: React.FC = () => {
        const [selectedDog, setSelectedDog] = useState<null | string>(null);
        function onDogSelected(event: React.ChangeEvent<HTMLSelectElement>) {
          setSelectedDog(event.target.value);
        }
        return (
          <MockedProvider mocks={mocks}>
            <div>
              {selectedDog && <DogDetails breed={selectedDog} />}
              <Dogs onDogSelected={onDogSelected} />
            </div>
          </MockedProvider>
        );
      };

      render(<ParentComponent />);

      // on initial load, the list of dogs populates the dropdown
      await screen.findByText('affenpinscher');

      // the user selects a different dog from the dropdown which
      // fires the GET_DOG_DETAILS query, retuning an error
      const user = userEvent.setup();
      await user.selectOptions(
        screen.getByRole('combobox'),
        screen.getByRole('option', { name: 'airedale' })
      );

      // With the default errorPolicy of 'none', the error is rendered
      // and partial data is not
      await screen.findByText('Error!: ApolloError: Cannot query field "unexisting" on type "Dog".')
      expect(screen.queryByText(/partial data rendered/i)).toBeNull();

      // When we call refetch...
      await user.click(screen.getByRole('button', { name: /Refetch!/i }))

      // The error is still present, and partial data still not rendered
      await screen.findByText('Error!: ApolloError: Cannot query field "unexisting" on type "Dog".')
      expect(screen.queryByText(/partial data rendered/i)).toBeNull();
    });

    it('should return partial data from cache on refetch', async () => {
      const GET_DOG_DETAILS = gql`
        query dog($breed: String!) {
          dog(breed: $breed) {
            id
          }
        }
      `;
      const detailsMock = (breed: string) => ({
        request: { query: GET_DOG_DETAILS, variables: { breed } },
        result: {
          data: {
            dog: {
              "id": "ZNDtCU",
              "__typename": "Dog"
            }
          }
        },
      });

      const mocks = [
        // use the same mock for the initial query on select change
        // and subsequent refetch() call
        detailsMock('airedale'),
        detailsMock('airedale'),
      ];

      const DogDetails: React.FC<{
        breed?: string;
      }> = ({ breed = "airedale" }) => {
        const { data, refetch, networkStatus } = useQuery(
          GET_DOG_DETAILS,
          {
            variables: { breed },
            notifyOnNetworkStatusChange: true
          }
        );
        if (networkStatus === 1) return <p>Loading!</p>;
        return (
          // Render existing results, but dim the UI until the results
          // have finished loading...
          <div style={{ opacity: networkStatus === 4 ? 0.5 : 1 }}>
            <div>
              {data ? 'Data rendered' : null}
            </div>
            <button onClick={() => refetch()}>Refetch!</button>
          </div>
        );
      };

      const ParentComponent: React.FC = () => {
        return (
          <MockedProvider mocks={mocks}>
            <DogDetails />
          </MockedProvider>
        );
      };

      render(<ParentComponent />);

      const user = userEvent.setup();

      await waitFor(() => {
        expect(screen.getByText('Loading!')).toBeTruthy();
      }, { interval: 1 });

      await waitFor(() => {
        expect(screen.getByText('Data rendered')).toBeTruthy();
      }, { interval: 1 });

      // When we call refetch...
      await user.click(screen.getByRole('button', { name: /Refetch!/i }))

      // Data from the cache remains onscreen while network request
      // is made
      expect(screen.getByText('Data rendered')).toBeTruthy();
    });

    it('should persist errors on re-render with inline onError/onCompleted callbacks',  async () => {
      const query = gql`{ hello }`;
      const mocks = [
        {
          request: { query },
          result: {
            errors: [new GraphQLError('error')]
          }
        }
      ];

      const cache = new InMemoryCache();
      const link = new MockLink(mocks);
      const onErrorFn = jest.fn();
      link.setOnError(onErrorFn);
      const wrapper = ({ children }: any) => (
        <MockedProvider mocks={mocks} link={link} cache={cache}>
          {children}
        </MockedProvider>
      );

      let updates = 0;
      const { result, rerender } = renderHook(
        () => (updates++, useQuery(query, { onError: () => {}, onCompleted: () => {} })),
        { wrapper },
      );

      expect(result.current.loading).toBe(true);
      expect(result.current.data).toBe(undefined);
      expect(result.current.error).toBe(undefined);

      await waitFor(() => {
        expect(result.current.loading).toBe(false);
      }, { interval: 1 });

      expect(result.current.loading).toBe(false);
      expect(result.current.data).toBe(undefined);
      expect(result.current.error).toBeInstanceOf(ApolloError);
      expect(result.current.error!.message).toBe('error');

      rerender();

      expect(result.current.loading).toBe(false);
      expect(result.current.data).toBe(undefined);
      expect(result.current.error).toBeInstanceOf(ApolloError);
      expect(result.current.error!.message).toBe('error');

      expect(onErrorFn).toHaveBeenCalledTimes(0);
      let previousUpdates = updates;
      await expect(waitFor(() => {
        expect(updates).not.toEqual(previousUpdates)
      }, { interval: 1, timeout: 20 })).rejects.toThrow()
    });

    it('should not persist errors when variables change', async () => {
      const query = gql`
        query hello($id: ID) {
          hello(id: $id)
        }
      `;

      const mocks = [
        {
          request: {
            query,
            variables: { id: 1 },
          },
          result: {
            errors: [new GraphQLError('error')]
          },
        },
        {
          request: {
            query,
            variables: { id: 2 },
          },
          result: {
            data: { hello: 'world 2' },
          },
        },
        {
          request: {
            query,
            variables: { id: 1 },
          },
          result: {
            data: { hello: 'world 1' },
          },
        },
      ];

      const { result, rerender } = renderHook(
        ({ id }) => useQuery(query, { variables: { id } }),
        {
          wrapper: ({ children }) => (
            <MockedProvider mocks={mocks}>
              {children}
            </MockedProvider>
          ),
          initialProps: { id: 1 },
        },
      );

      expect(result.current.loading).toBe(true);
      expect(result.current.data).toBe(undefined);
      expect(result.current.error).toBe(undefined);

      await waitFor(() => {
        expect(result.current.loading).toBe(false);
      }, { interval: 1 });

      expect(result.current.data).toBe(undefined);
      expect(result.current.error).toBeInstanceOf(ApolloError);
      expect(result.current.error!.message).toBe('error');

      rerender({ id: 2 });
      expect(result.current.loading).toBe(true);
      expect(result.current.data).toBe(undefined);
      expect(result.current.error).toBe(undefined);

      await waitFor(() => {
        expect(result.current.loading).toBe(false);
      }, { interval: 1 });
      expect(result.current.data).toEqual({ hello: 'world 2' });
      expect(result.current.error).toBe(undefined);

      rerender({ id: 1 });
      expect(result.current.loading).toBe(true);
      expect(result.current.data).toBe(undefined);
      expect(result.current.error).toBe(undefined);

      await waitFor(() => {
        expect(result.current.loading).toBe(false);
      }, { interval: 1 });
      expect(result.current.data).toEqual({ hello: 'world 1' });
      expect(result.current.error).toBe(undefined);
    });

    it('should render multiple errors when refetching', async () => {
      const query = gql`{ hello }`;
      const mocks = [
        {
          request: { query },
          result: {
            errors: [new GraphQLError('error 1')]
          }
        },
        {
          request: { query },
          result: {
            errors: [new GraphQLError('error 2')]
          },
          delay: 10,
        }
      ];

      const cache = new InMemoryCache();
      const wrapper = ({ children }: any) => (
        <MockedProvider mocks={mocks} cache={cache}>
          {children}
        </MockedProvider>
      );

      const { result } = renderHook(
        () => useQuery(query, { notifyOnNetworkStatusChange: true }),
        { wrapper },
      );

      expect(result.current.loading).toBe(true);
      expect(result.current.data).toBe(undefined);
      expect(result.current.error).toBe(undefined);

      await waitFor(() => {
        expect(result.current.loading).toBe(false);
      }, { interval: 1 });
      expect(result.current.data).toBe(undefined);
      expect(result.current.error).toBeInstanceOf(ApolloError);
      expect(result.current.error!.message).toBe('error 1');

      const catchFn = jest.fn();

      result.current.refetch().catch(catchFn);
      await waitFor(() => {
        expect(result.current.loading).toBe(true);
      }, { interval: 1 });
      expect(result.current.data).toBe(undefined);
      expect(result.current.error).toBe(undefined);

      await waitFor(() => {
        expect(result.current.loading).toBe(false);
      }, { interval: 1 });
      expect(result.current.data).toBe(undefined);
      expect(result.current.error).toBeInstanceOf(ApolloError);
      expect(result.current.error!.message).toBe('error 2');

      expect(catchFn.mock.calls.length).toBe(1);
      expect(catchFn.mock.calls[0].length).toBe(1);
      expect(catchFn.mock.calls[0][0]).toBeInstanceOf(ApolloError);
      expect(catchFn.mock.calls[0][0].message).toBe('error 2');
    });

    it('should render the same error on refetch', async () => {
      const query = gql`{ hello }`;

      const mocks = [
        {
          request: { query },
          result: {
            errors: [new GraphQLError('same error')]
          }
        },
        {
          request: { query },
          result: {
            errors: [new GraphQLError('same error')]
          }
        }
      ];

      const cache = new InMemoryCache();
      const wrapper = ({ children }: any) => (
        <MockedProvider mocks={mocks} cache={cache}>
          {children}
        </MockedProvider>
      );

      const { result } = renderHook(
        () => useQuery(query, { notifyOnNetworkStatusChange: true }),
        { wrapper },
      );

      expect(result.current.loading).toBe(true);
      expect(result.current.data).toBe(undefined);
      expect(result.current.error).toBe(undefined);

      await waitFor(() => {
        expect(result.current.loading).toBe(false);
      }, { interval: 1 });

      expect(result.current.data).toBe(undefined);
      expect(result.current.error).toBeInstanceOf(ApolloError);
      expect(result.current.error!.message).toBe('same error');


      const catchFn = jest.fn();
      await act(async () => {
        await result.current.refetch().catch(catchFn);
      });

      expect(result.current.loading).toBe(false);
      expect(result.current.data).toBe(undefined);
      expect(result.current.error).toBeInstanceOf(ApolloError);
      expect(result.current.error!.message).toBe('same error');

      expect(catchFn.mock.calls.length).toBe(1);
      expect(catchFn.mock.calls[0].length).toBe(1);
      expect(catchFn.mock.calls[0][0]).toBeInstanceOf(ApolloError);
      expect(catchFn.mock.calls[0][0].message).toBe('same error');
    });

    it('should render data and errors with refetch', async () => {
      const query = gql`{ hello }`;
      const mocks = [
        {
          request: { query },
          result: {
            errors: [new GraphQLError('same error')],
          },
        },
        {
          request: { query },
          result: {
            data: { hello: 'world' },
          },
          delay: 10,
        },
        {
          request: { query },
          result: {
            errors: [new GraphQLError('same error')],
          },
          delay: 10,
        }
      ];

      const cache = new InMemoryCache();
      const wrapper = ({ children }: any) => (
        <MockedProvider mocks={mocks} cache={cache}>
          {children}
        </MockedProvider>
      );

      const { result } = renderHook(
        () => useQuery(query, { notifyOnNetworkStatusChange: true }),
        { wrapper },
      );

      expect(result.current.loading).toBe(true);
      expect(result.current.data).toBe(undefined);
      expect(result.current.error).toBe(undefined);

      await waitFor(() => {
        expect(result.current.loading).toBe(false);
      }, { interval: 1 });

      expect(result.current.data).toBe(undefined);
      expect(result.current.error).toBeInstanceOf(ApolloError);
      expect(result.current.error!.message).toBe('same error');

      result.current.refetch();

      await waitFor(() => {
        expect(result.current.loading).toBe(true);
      }, { interval: 1 });
      expect(result.current.data).toBe(undefined);
      expect(result.current.error).toBe(undefined);

      await waitFor(() => {
        expect(result.current.loading).toBe(false);
      }, { interval: 1 });
      expect(result.current.data).toEqual({ hello: 'world' });
      expect(result.current.error).toBe(undefined);

      const catchFn = jest.fn();
      result.current.refetch().catch(catchFn);

      await waitFor(() => {
        expect(result.current.loading).toBe(true);
      }, { interval: 1 });
      expect(result.current.data).toEqual({ hello: 'world' });
      expect(result.current.error).toBe(undefined);

      await waitFor(() => {
        expect(result.current.loading).toBe(false);
      }, { interval: 1 });
      // TODO: Is this correct behavior here?
      expect(result.current.data).toEqual({ hello: 'world' });
      expect(result.current.error).toBeInstanceOf(ApolloError);
      expect(result.current.error!.message).toBe('same error');

      expect(catchFn.mock.calls.length).toBe(1);
      expect(catchFn.mock.calls[0].length).toBe(1);
      expect(catchFn.mock.calls[0][0]).toBeInstanceOf(ApolloError);
      expect(catchFn.mock.calls[0][0].message).toBe('same error');
    });

    it('should call onCompleted when variables change', async () => {
      const query = gql`
        query people($first: Int) {
          allPeople(first: $first) {
            people {
              name
            }
          }
        }
      `;

      const data1 = { allPeople: { people: [{ name: 'Luke Skywalker' }] } };
      const data2 = { allPeople: { people: [{ name: 'Han Solo' }] } };
      const mocks = [
        {
          request: { query, variables: { first: 1 } },
          result: { data: data1 },
        },
        {
          request: { query, variables: { first: 2 } },
          result: { data: data2 },
        },
      ];

      const onCompleted = jest.fn();

      const { result, rerender } = renderHook(
        ({ variables }) => useQuery(query, { variables, onCompleted }),
        {
          wrapper: ({ children }) => (
            <MockedProvider mocks={mocks}>
              {children}
            </MockedProvider>
          ),
          initialProps: {
            variables: { first: 1 },
          },
        },
      );

      expect(result.current.loading).toBe(true);

      await waitFor(() => {
        expect(result.current.loading).toBe(false);
      }, { interval: 1 });
      expect(result.current.data).toEqual(data1);
      expect(onCompleted).toHaveBeenLastCalledWith(data1);

      rerender({ variables: { first: 2 } });
      expect(result.current.loading).toBe(true);

      await waitFor(() => {
        expect(result.current.loading).toBe(false);
      }, { interval: 1 });
      expect(result.current.data).toEqual(data2);
      expect(onCompleted).toHaveBeenLastCalledWith(data2);

      rerender({ variables: { first: 1 } });
      expect(result.current.loading).toBe(false);
      expect(result.current.data).toEqual(data1);
      await waitFor(() => {
        expect(onCompleted).toHaveBeenLastCalledWith(data1);
      }, { interval: 1 });

      expect(onCompleted).toHaveBeenCalledTimes(3);
    });
  });

  describe('Pagination', () => {
    const query = gql`
      query letters($limit: Int) {
        letters(limit: $limit) {
          name
          position
        }
      }
    `;

    const ab = [
      { name: 'A', position: 1 },
      { name: 'B', position: 2 },
    ];

    const cd = [
      { name: 'C', position: 3 },
      { name: 'D', position: 4 },
    ];

    const mocks = [
      {
        request: { query, variables: { limit: 2 } },
        result: {
          data: {
            letters: ab,
          },
        },
      },
      {
        request: { query, variables: { limit: 2 } },
        result: {
          data: {
            letters: cd,
          },
        },
        delay: 10,
      },
    ];

    it('should fetchMore with updateQuery', async () => {
      // TODO: Calling fetchMore with an updateQuery callback is deprecated
      const warnSpy = jest.spyOn(console, "warn").mockImplementation(() => {});

      const wrapper = ({ children }: any) => (
        <MockedProvider mocks={mocks}>{children}</MockedProvider>
      );

      const { result } = renderHook(
        () => useQuery(query, { variables: { limit: 2 } }),
        { wrapper },
      );

      expect(result.current.loading).toBe(true);
      expect(result.current.networkStatus).toBe(NetworkStatus.loading);
      expect(result.current.data).toBe(undefined);

      await waitFor(() => {
        expect(result.current.loading).toBe(false);
      });
      expect(result.current.networkStatus).toBe(NetworkStatus.ready);
      expect(result.current.data).toEqual({ letters: ab });

      await waitFor(() => void result.current.fetchMore({
        variables: { limit: 2 },
        updateQuery: (prev, { fetchMoreResult }) => ({
          letters: prev.letters.concat(fetchMoreResult.letters),
        }),
      }));

      await waitFor(() => {
        expect(result.current.data).toEqual({ letters: ab.concat(cd) });
      }, { interval: 1 });
      expect(result.current.loading).toBe(false);
      expect(result.current.networkStatus).toBe(NetworkStatus.ready);

      warnSpy.mockRestore();
    });

    it('should fetchMore with updateQuery and notifyOnNetworkStatusChange', async () => {
      // TODO: Calling fetchMore with an updateQuery callback is deprecated
      const warnSpy = jest.spyOn(console, "warn").mockImplementation(() => {});

      const wrapper = ({ children }: any) => (
        <MockedProvider mocks={mocks}>{children}</MockedProvider>
      );

      const { result } = renderHook(
        () => useQuery(query, {
          variables: { limit: 2 },
          notifyOnNetworkStatusChange: true,
        }),
        { wrapper },
      );

      expect(result.current.loading).toBe(true);
      expect(result.current.networkStatus).toBe(NetworkStatus.loading);
      expect(result.current.data).toBe(undefined);

      await waitFor(() => {
        expect(result.current.loading).toBe(false);
      }, { interval: 1 });

      expect(result.current.networkStatus).toBe(NetworkStatus.ready);
      expect(result.current.data).toEqual({ letters: ab });

      act(() => void result.current.fetchMore({
        variables: { limit: 2 },
        updateQuery: (prev, { fetchMoreResult }) => ({
          letters: prev.letters.concat(fetchMoreResult.letters),
        }),
      }));

      expect(result.current.loading).toBe(true);
      expect(result.current.networkStatus).toBe(NetworkStatus.fetchMore);
      expect(result.current.data).toEqual({ letters: ab });

      await waitFor(() => {
        expect(result.current.loading).toBe(false);
      }, { interval: 1 });
      expect(result.current.networkStatus).toBe(NetworkStatus.ready);
      expect(result.current.data).toEqual({ letters: ab.concat(cd) });

      warnSpy.mockRestore();
    });

    it('fetchMore with concatPagination', async () => {
      const cache = new InMemoryCache({
        typePolicies: {
          Query: {
            fields: {
              letters: concatPagination(),
            },
          },
        },
      });

      const wrapper = ({ children }: any) => (
        <MockedProvider mocks={mocks} cache={cache}>{children}</MockedProvider>
      );

      const { result } = renderHook(
        () => useQuery(query, { variables: { limit: 2 } }),
        { wrapper },
      );

      expect(result.current.loading).toBe(true);
      expect(result.current.networkStatus).toBe(NetworkStatus.loading);
      expect(result.current.data).toBe(undefined);

      await waitFor(() => {
        expect(result.current.loading).toBe(false);
      }, { interval: 1 });
      expect(result.current.networkStatus).toBe(NetworkStatus.ready);
      expect(result.current.data).toEqual({ letters: ab });
      result.current.fetchMore({ variables: { limit: 2 } });

      expect(result.current.loading).toBe(false);
      await waitFor(() => {
        expect(result.current.data).toEqual({ letters: ab.concat(cd) });
      }, { interval: 1 });
      expect(result.current.networkStatus).toBe(NetworkStatus.ready);
    });

    it('fetchMore with concatPagination and notifyOnNetworkStatusChange', async () => {
      const cache = new InMemoryCache({
        typePolicies: {
          Query: {
            fields: {
              letters: concatPagination(),
            },
          },
        },
      });

      const wrapper = ({ children }: any) => (
        <MockedProvider mocks={mocks} cache={cache}>{children}</MockedProvider>
      );

      const { result } = renderHook(
        () => useQuery(query, {
          variables: { limit: 2 },
          notifyOnNetworkStatusChange: true,
        }),
        { wrapper },
      );

      expect(result.current.loading).toBe(true);
      expect(result.current.networkStatus).toBe(NetworkStatus.loading);
      expect(result.current.data).toBe(undefined);

      await waitFor(() => {
        expect(result.current.loading).toBe(false);
      }, { interval: 1 });
      expect(result.current.networkStatus).toBe(NetworkStatus.ready);
      expect(result.current.data).toEqual({ letters: ab });

      act(() => void result.current.fetchMore({ variables: { limit: 2 } }));
      expect(result.current.loading).toBe(true);
      expect(result.current.networkStatus).toBe(NetworkStatus.fetchMore);
      expect(result.current.data).toEqual({ letters: ab });

      await waitFor(() => {
        expect(result.current.loading).toBe(false);
      }, { interval: 1 });
      expect(result.current.networkStatus).toBe(NetworkStatus.ready);
      expect(result.current.data).toEqual({ letters: ab.concat(cd) });
    });

    it("regression test for issue #8600", async () => {
      const cache = new InMemoryCache({
        typePolicies: {
          Country: {
            fields: {
              cities: {
                keyArgs: ['size'],
                merge(existing, incoming, { args }) {
                  if (!args) return incoming

                  const items = existing ? existing.slice(0) : []

                  const offset = args.offset ?? 0
                  for (let i = 0; i < incoming.length; ++i) {
                    items[offset + i] = incoming[i]
                  }

                  return items
                },
              },
            },
          },
          CityInfo: {
            merge: true,
          },
        },
      });

      const GET_COUNTRIES = gql`
        query GetCountries {
          countries {
            id
            ...WithSmallCities
            ...WithAirQuality
          }
        }
        fragment WithSmallCities on Country {
          biggestCity {
            id
          }
          smallCities: cities(size: SMALL) {
            id
          }
        }
        fragment WithAirQuality on Country {
          biggestCity {
            id
            info {
              airQuality
            }
          }
        }
      `;

      const countries = [
        {
          __typename: 'Country',
          id: 123,
          biggestCity: {
            __typename: 'City',
            id: 234,
            info: {
              __typename: 'CityInfo',
              airQuality: 0,
            },
          },
          smallCities: [
            { __typename: 'City', id: 345 },
          ],
        },
      ];

      const wrapper = ({ children }: any) => (
        <MockedProvider mocks={[
          {
            request: { query: GET_COUNTRIES },
            result: { data: { countries } },
          },
        ]} cache={cache}>{children}</MockedProvider>
      );

      const { result } = renderHook(
        () => useQuery(GET_COUNTRIES),
        { wrapper },
      );

      expect(result.current.loading).toBe(true);
      expect(result.current.data).toBeUndefined();

      await waitFor(() => {
        expect(result.current.loading).toBe(false);
      }, { interval: 1 });
      expect(result.current.data).toEqual({ countries });
    });
  });


  describe('Refetching', () => {
    it('refetching with different variables', async () => {
      const query = gql`
        query ($id: Int) {
          hello(id: $id)
        }
      `;

      const mocks = [
        {
          request: { query, variables: { id: 1 } },
          result: { data: { hello: 'world 1' } },
        },
        {
          request: { query, variables: { id: 2 } },
          result: { data: { hello: 'world 2' } },
          delay: 10,
        },
      ];

      const cache = new InMemoryCache();
      const wrapper = ({ children }: any) => (
        <MockedProvider mocks={mocks} cache={cache}>{children}</MockedProvider>
      );

      const { result } = renderHook(
        () => useQuery(query, {
          variables: { id: 1 },
          notifyOnNetworkStatusChange: true,
        }),
        { wrapper },
      );

      expect(result.current.loading).toBe(true);
      expect(result.current.data).toBe(undefined);

      await waitFor(() => {
        expect(result.current.loading).toBe(false);
      }, { interval: 1 });
      expect(result.current.data).toEqual({ hello: 'world 1' });

      result.current.refetch({ id: 2 });
      await waitFor(() => {
        expect(result.current.loading).toBe(true);
      }, { interval: 1 });
      expect(result.current.data).toBe(undefined);

      await waitFor(() => {
        expect(result.current.loading).toBe(false);
      }, { interval: 1 });
      expect(result.current.data).toEqual({ hello: 'world 2' });
    });

    it('refetching after an error', async () => {
      const query = gql`{ hello }`;
      const mocks = [
        {
          request: { query },
          result: { data: { hello: 'world 1' } },
        },
        {
          request: { query },
          error: new Error('This is an error!'),
          delay: 10,
        },
        {
          request: { query },
          result: { data: { hello: 'world 2' } },
          delay: 10,
        },
      ];

      const cache = new InMemoryCache();

      const { result } = renderHook(
        () => useQuery(query, {
          notifyOnNetworkStatusChange: true,
        }),
        {
          wrapper: ({ children }) => (
            <MockedProvider mocks={mocks} cache={cache}>
              {children}
            </MockedProvider>
          ),
        },
      );

      expect(result.current.loading).toBe(true);
      expect(result.current.data).toBe(undefined);

      await waitFor(() => {
        expect(result.current.loading).toBe(false);
      }, { interval: 1 });
      expect(result.current.error).toBe(undefined);
      expect(result.current.data).toEqual({ hello: 'world 1' });

      result.current.refetch();
      await waitFor(() => {
        expect(result.current.loading).toBe(true);
      }, { interval: 1 });
      expect(result.current.error).toBe(undefined);
      expect(result.current.data).toEqual({ hello: 'world 1' });

      await waitFor(() => {
        expect(result.current.loading).toBe(false);
      }, { interval: 1 });
      expect(result.current.error).toBeInstanceOf(ApolloError);
      expect(result.current.data).toEqual({ hello: 'world 1' });

      result.current.refetch();
      await waitFor(() => {
        expect(result.current.loading).toBe(true);
      }, { interval: 1 });
      expect(result.current.error).toBe(undefined);
      expect(result.current.data).toEqual({ hello: 'world 1' });

      await waitFor(() => {
        expect(result.current.loading).toBe(false);
      }, { interval: 1 });
      expect(result.current.error).toBe(undefined);
      expect(result.current.data).toEqual({ hello: 'world 2' });
    });

    describe('refetchWritePolicy', () => {
      const query = gql`
        query GetPrimes ($min: number, $max: number) {
          primes(min: $min, max: $max)
        }
      `;

      const mocks = [
        {
          request: {
            query,
            variables: { min: 0, max: 12 },
          },
          result: {
            data: {
              primes: [2, 3, 5, 7, 11],
            }
          }
        },
        {
          request: {
            query,
            variables: { min: 12, max: 30 },
          },
          result: {
            data: {
              primes: [13, 17, 19, 23, 29],
            }
          },
          delay: 10,
        },
      ];

      it('should support explicit "overwrite"', async () => {
        const mergeParams: [any, any][] = [];
        const cache = new InMemoryCache({
          typePolicies: {
            Query: {
              fields: {
                primes: {
                  keyArgs: false,
                  merge(existing, incoming) {
                    mergeParams.push([existing, incoming]);
                    return existing ? existing.concat(incoming) : incoming;
                  },
                },
              },
            },
          },
        });

        const wrapper = ({ children }: any) => (
          <MockedProvider mocks={mocks} cache={cache}>{children}</MockedProvider>
        );

        const { result } = renderHook(
          () => useQuery(query, {
            variables: { min: 0, max: 12 },
            notifyOnNetworkStatusChange: true,
            // This is the key line in this test.
            refetchWritePolicy: 'overwrite',
          }),
          { wrapper },
        );

        expect(result.current.loading).toBe(true);
        expect(result.current.error).toBe(undefined);
        expect(result.current.data).toBe(undefined);
        expect(typeof result.current.refetch).toBe('function');

        await waitFor(() => {
          expect(result.current.loading).toBe(false);
        }, { interval: 1 });
        expect(result.current.error).toBeUndefined();
        expect(result.current.data).toEqual({ primes: [2, 3, 5, 7, 11] });
        expect(mergeParams).toEqual([
          [void 0, [2, 3, 5, 7, 11]],
        ]);


        const thenFn = jest.fn();
        result.current.refetch({ min: 12, max: 30 }).then(thenFn);

        await waitFor(() => {
          expect(result.current.loading).toBe(true);
        }, { interval: 1 });
        expect(result.current.error).toBe(undefined);
        expect(result.current.data).toEqual({
          // We get the stale data because we configured keyArgs: false.
          primes: [2, 3, 5, 7, 11],
        });

        // This networkStatus is setVariables instead of refetch because we
        // called refetch with new variables.
        expect(result.current.networkStatus).toBe(NetworkStatus.setVariables);

        await waitFor(() => {
          expect(result.current.loading).toBe(false);
        }, { interval: 1 });

        expect(result.current.error).toBe(undefined);
        expect(result.current.data).toEqual({ primes: [13, 17, 19, 23, 29] });
        expect(mergeParams).toEqual([
          [undefined, [2, 3, 5, 7, 11]],
          // Without refetchWritePolicy: "overwrite", this array will be
          // all 10 primes (2 through 29) together.
          [undefined, [13, 17, 19, 23, 29]],
        ]);

        expect(thenFn).toHaveBeenCalledTimes(1);
        expect(thenFn).toHaveBeenCalledWith({
          loading: false,
          networkStatus: NetworkStatus.ready,
          data: { primes: [13, 17, 19, 23, 29] },
        });
      });

      it('should support explicit "merge"', async () => {
        const mergeParams: [any, any][] = [];
        const cache = new InMemoryCache({
          typePolicies: {
            Query: {
              fields: {
                primes: {
                  keyArgs: false,
                  merge(existing, incoming) {
                    mergeParams.push([existing, incoming]);
                    return existing ? [...existing, ...incoming] : incoming;
                  },
                },
              },
            },
          },
        });

        const wrapper = ({ children }: any) => (
          <MockedProvider mocks={mocks} cache={cache}>{children}</MockedProvider>
        );

        const { result } = renderHook(
          () => useQuery(query, {
            variables: { min: 0, max: 12 },
            notifyOnNetworkStatusChange: true,
            // This is the key line in this test.
            refetchWritePolicy: 'merge',
          }),
          { wrapper },
        );

        expect(result.current.loading).toBe(true);
        expect(result.current.error).toBe(undefined);
        expect(result.current.data).toBe(undefined);
        expect(typeof result.current.refetch).toBe('function');

        await waitFor(() => {
          expect(result.current.loading).toBe(false);
        }, { interval: 1 });
        expect(result.current.error).toBeUndefined();
        expect(result.current.data).toEqual({ primes: [2, 3, 5, 7, 11] });
        expect(mergeParams).toEqual([
          [undefined, [2, 3, 5, 7, 11]],
        ]);


        const thenFn = jest.fn();
        result.current.refetch({ min: 12, max: 30 }).then(thenFn);

        await waitFor(() => {
          expect(result.current.loading).toBe(true);
        }, { interval: 1 });
        expect(result.current.error).toBe(undefined);
        expect(result.current.data).toEqual({
          // We get the stale data because we configured keyArgs: false.
          primes: [2, 3, 5, 7, 11],
        });
        // This networkStatus is setVariables instead of refetch because we
        // called refetch with new variables.
        expect(result.current.networkStatus).toBe(NetworkStatus.setVariables);
        await waitFor(() => {
          expect(result.current.loading).toBe(false);
        }, { interval: 1 });

        expect(result.current.error).toBe(undefined);
        expect(result.current.data).toEqual({
          primes: [2, 3, 5, 7, 11, 13, 17, 19, 23, 29],
        });
        expect(mergeParams).toEqual([
          [void 0, [2, 3, 5, 7, 11]],
          // This indicates concatenation happened.
          [[2, 3, 5, 7, 11], [13, 17, 19, 23, 29]],
        ]);
        expect(mergeParams).toEqual([
          [undefined, [2, 3, 5, 7, 11]],
          // Without refetchWritePolicy: "overwrite", this array will be
          // all 10 primes (2 through 29) together.
          [[2, 3, 5, 7, 11], [13, 17, 19, 23, 29]],
        ]);

        expect(thenFn).toHaveBeenCalledTimes(1);
        expect(thenFn).toHaveBeenCalledWith({
          loading: false,
          networkStatus: NetworkStatus.ready,
          data: { primes: [2, 3, 5, 7, 11, 13, 17, 19, 23, 29] },
        });
      });

      it('should assume default refetchWritePolicy value is "overwrite"', async () => {
        const mergeParams: [any, any][] = [];
        const cache = new InMemoryCache({
          typePolicies: {
            Query: {
              fields: {
                primes: {
                  keyArgs: false,
                  merge(existing, incoming) {
                    mergeParams.push([existing, incoming]);
                    return existing ? existing.concat(incoming) : incoming;
                  },
                },
              },
            },
          },
        });

        const wrapper = ({ children }: any) => (
          <MockedProvider mocks={mocks} cache={cache}>{children}</MockedProvider>
        );

        const { result } = renderHook(
          () => useQuery(query, {
            variables: { min: 0, max: 12 },
            notifyOnNetworkStatusChange: true,
            // Intentionally not passing refetchWritePolicy.
          }),
          { wrapper },
        );

        expect(result.current.loading).toBe(true);
        expect(result.current.error).toBe(undefined);
        expect(result.current.data).toBe(undefined);
        expect(typeof result.current.refetch).toBe('function');

        await waitFor(() => {
          expect(result.current.loading).toBe(false);
        }, { interval: 1 });
        expect(result.current.error).toBeUndefined();
        expect(result.current.data).toEqual({ primes: [2, 3, 5, 7, 11] });
        expect(mergeParams).toEqual([
          [void 0, [2, 3, 5, 7, 11]],
        ]);


        const thenFn = jest.fn();
        result.current.refetch({ min: 12, max: 30 }).then(thenFn);

        await waitFor(() => {
          expect(result.current.loading).toBe(true);
        }, { interval: 1 });
        expect(result.current.error).toBe(undefined);
        expect(result.current.data).toEqual({
          // We get the stale data because we configured keyArgs: false.
          primes: [2, 3, 5, 7, 11],
        });

        // This networkStatus is setVariables instead of refetch because we
        // called refetch with new variables.
        expect(result.current.networkStatus).toBe(NetworkStatus.setVariables);

        await waitFor(() => {
          expect(result.current.loading).toBe(false);
        }, { interval: 1 });

        expect(result.current.error).toBe(undefined);
        expect(result.current.data).toEqual({ primes: [13, 17, 19, 23, 29] });
        expect(mergeParams).toEqual([
          [undefined, [2, 3, 5, 7, 11]],
          // Without refetchWritePolicy: "overwrite", this array will be
          // all 10 primes (2 through 29) together.
          [undefined, [13, 17, 19, 23, 29]],
        ]);

        expect(thenFn).toHaveBeenCalledTimes(1);
        expect(thenFn).toHaveBeenCalledWith({
          loading: false,
          networkStatus: NetworkStatus.ready,
          data: { primes: [13, 17, 19, 23, 29] },
        });
      });
    });
  });

  describe('Callbacks', () => {
    it('onCompleted is called once with cached data', async () => {
      const query = gql`{ hello }`;

      const cache = new InMemoryCache();
      cache.writeQuery({
        query,
        data: { hello: 'world' },
      });

      const wrapper = ({ children }: any) => (
        <MockedProvider mocks={[]} cache={cache}>
          {children}
        </MockedProvider>
      );

      const onCompleted = jest.fn();
      const { result } = renderHook(
        () => (useQuery(query, {
          fetchPolicy: 'cache-only',
          onCompleted,
        })),
        { wrapper },
      );

      await waitFor(() => {
        expect(result.current.loading).toBe(false);
      }, { interval: 1 });
      await waitFor(() => {
        expect(result.current.data).toEqual({ hello: 'world' });
      }, { interval: 1 });
      await waitFor(() => {
        expect(onCompleted).toHaveBeenCalledTimes(1);
      }, { interval: 1 });
      await waitFor(() => {
        expect(onCompleted).toHaveBeenCalledWith({ hello: 'world' });
      }, { interval: 1 });
      expect(onCompleted).toHaveBeenCalledTimes(1);
    });

    it('onCompleted is called once despite state changes', async () => {
      const query = gql`{ hello }`;
      const mocks = [
        {
          request: { query },
          result: { data: { hello: 'world' } },
        },
      ];

      const cache = new InMemoryCache();
      const wrapper = ({ children }: any) => (
        <MockedProvider mocks={mocks} cache={cache}>
          {children}
        </MockedProvider>
      );

      const onCompleted = jest.fn();
      const { result, rerender } = renderHook(
        () => useQuery(query, {
          onCompleted,
        }),
        { wrapper },
      );

      expect(result.current.loading).toBe(true);
      expect(result.current.data).toBe(undefined);

      await waitFor(() => {
        expect(result.current.loading).toBe(false);
      }, { interval: 1 });

      expect(result.current.data).toEqual({ hello: 'world' });
      expect(onCompleted).toHaveBeenCalledTimes(1);
      expect(onCompleted).toHaveBeenCalledWith({ hello: 'world' });

      rerender();
      expect(result.current.loading).toBe(false);
      expect(result.current.data).toEqual({ hello: 'world' });
      expect(onCompleted).toHaveBeenCalledTimes(1);
      expect(onCompleted).toHaveBeenCalledWith({ hello: 'world' });
      expect(onCompleted).toHaveBeenCalledTimes(1);
    });

    it('should not call onCompleted if skip is true', async () => {
      const query = gql`{ hello }`;
      const mocks = [
        {
          request: { query },
          result: { data: { hello: 'world' } },
        },
      ];

      const cache = new InMemoryCache();
      const wrapper = ({ children }: any) => (
        <MockedProvider mocks={mocks} cache={cache}>
          {children}
        </MockedProvider>
      );

      const onCompleted = jest.fn();
      const { result } = renderHook(
        () => useQuery(query, {
          skip: true,
          onCompleted,
        }),
        { wrapper },
      );

      expect(result.current.loading).toBe(false);
      expect(result.current.data).toBe(undefined);

      await expect(waitFor(() => {
        expect(onCompleted).not.toHaveBeenCalledTimes(0);
      }, { interval: 1, timeout: 20 })).rejects.toThrow();
      expect(onCompleted).toHaveBeenCalledTimes(0);
    });

    it('should not make extra network requests when `onCompleted` is defined with a `network-only` fetch policy', async () => {
      const query = gql`{ hello }`;
      const mocks = [
        {
          request: { query },
          result: { data: { hello: 'world' } },
        },
      ];

      const cache = new InMemoryCache();
      const wrapper = ({ children }: any) => (
        <MockedProvider mocks={mocks} cache={cache}>
          {children}
        </MockedProvider>
      );

      const onCompleted = jest.fn();
      let updates = 0;
      const { result } = renderHook(
        () => {
          const pendingResult = useQuery(query, {
            fetchPolicy: 'network-only',
            onCompleted,
          });
          updates++;

          return pendingResult;
        },
        { wrapper },
      );

      expect(result.current.loading).toBe(true);

      await waitFor(() => {
        expect(result.current.loading).toBe(false);
      }, { interval: 1 });
      expect(result.current.data).toEqual({ hello: 'world' });
      const previousUpdates = updates
      await expect(waitFor(() => {
        expect(updates).not.toEqual(previousUpdates)
      }, { interval: 1, timeout: 20 })).rejects.toThrow();
      expect(onCompleted).toHaveBeenCalledTimes(1);
    });

    it('onCompleted should not fire for polling queries without notifyOnNetworkStatusChange: true', async () => {
      const query = gql`{ hello }`;
      const mocks = [
        {
          request: { query },
          result: { data: { hello: 'world 1' } },
        },
        {
          request: { query },
          result: { data: { hello: 'world 2' } },
        },
        {
          request: { query },
          result: { data: { hello: 'world 3' } },
        },
      ];

      const cache = new InMemoryCache();
      const onCompleted = jest.fn();
      const { result } = renderHook(
        () => useQuery(query, {
          onCompleted,
          pollInterval: 10,
        }),
        {
          wrapper: ({ children }) => (
            <MockedProvider mocks={mocks} cache={cache}>
              {children}
            </MockedProvider>
          ),
        },
      );

      expect(result.current.loading).toBe(true);

      await waitFor(() => {
        expect(result.current.data).toEqual({ hello: 'world 1' });
      }, { interval: 1 });
      expect(result.current.loading).toBe(false);
      expect(onCompleted).toHaveBeenCalledTimes(1);

      await waitFor(() => {
        expect(result.current.data).toEqual({ hello: 'world 2' });
      }, { interval: 1 });
      expect(result.current.loading).toBe(false);
      expect(onCompleted).toHaveBeenCalledTimes(1);

      await waitFor(() => {
        expect(result.current.data).toEqual({ hello: 'world 3' });
      }, { interval: 1 });
      expect(result.current.loading).toBe(false);
      expect(onCompleted).toHaveBeenCalledTimes(1);
    });

    it('onCompleted should fire when polling with notifyOnNetworkStatusChange: true', async () => {
      const query = gql`{ hello }`;
      const mocks = [
        {
          request: { query },
          result: { data: { hello: 'world 1' } },
        },
        {
          request: { query },
          result: { data: { hello: 'world 2' } },
        },
        {
          request: { query },
          result: { data: { hello: 'world 3' } },
        },
      ];

      const cache = new InMemoryCache();
      const onCompleted = jest.fn();
      const { result } = renderHook(
        () => useQuery(query, {
          onCompleted,
          notifyOnNetworkStatusChange: true,
          pollInterval: 10,
        }),
        {
          wrapper: ({ children }) => (
            <MockedProvider mocks={mocks} cache={cache}>
              {children}
            </MockedProvider>
          ),
        },
      );

      expect(result.current.loading).toBe(true);

      await waitFor(() => {
        expect(result.current.data).toEqual({ hello: 'world 1' });
      }, { interval: 1 });
      expect(result.current.loading).toBe(false);
      expect(onCompleted).toHaveBeenCalledTimes(1);

      await waitFor(() => {
        expect(result.current.data).toEqual({ hello: 'world 2' });
      }, { interval: 1 });
      expect(result.current.loading).toBe(false);
      expect(onCompleted).toHaveBeenCalledTimes(2);

      await waitFor(() => {
        expect(result.current.data).toEqual({ hello: 'world 3' });
      }, { interval: 1 });
      expect(result.current.loading).toBe(false);
      expect(onCompleted).toHaveBeenCalledTimes(3);
    });

    // This test was added for issue https://github.com/apollographql/apollo-client/issues/9794
    it("onCompleted can set state without causing react errors", async () => {
      const errorSpy = jest.spyOn(console, "error");
      const query = gql`
        {
          hello
        }
      `;

      const cache = new InMemoryCache();
      cache.writeQuery({
        query,
        data: { hello: "world" },
      });

      const ChildComponent: React.FC<{
        setOnCompletedCalled: React.Dispatch<React.SetStateAction<boolean>>;
      }> = ({ setOnCompletedCalled }) => {
        useQuery(query, {
          fetchPolicy: "cache-only",
          onCompleted: () => {
            setOnCompletedCalled(true);
          },
        });

        return null;
      };

      const ParentComponent: React.FC = () => {
        const [onCompletedCalled, setOnCompletedCalled] = useState(false);
        return (
          <MockedProvider mocks={[]} cache={cache}>
            <div>
              <ChildComponent setOnCompletedCalled={setOnCompletedCalled} />
              onCompletedCalled: {String(onCompletedCalled)}
            </div>
          </MockedProvider>
        );
      };

      render(<ParentComponent />);
      await screen.findByText("onCompletedCalled: true");
      expect(errorSpy).not.toHaveBeenCalled();
      errorSpy.mockRestore();
    });

    it("onCompleted should not execute on cache writes after initial query execution", async () => {
      const query = gql`
        {
          hello
        }
      `;
      const mocks = [
        {
          request: { query },
          result: { data: { hello: "foo" } },
        },
        {
          request: { query },
          result: { data: { hello: "bar" } },
        },
      ];
      const link = new MockLink(mocks);
      const cache = new InMemoryCache();
      const onCompleted = jest.fn();

      const ChildComponent: React.FC = () => {
        const { data, client } = useQuery(query, { onCompleted });
        function refetchQueries() {
          client.refetchQueries({ include: 'active' })
        }
        function writeQuery() {
          client.writeQuery({ query, data: { hello: 'baz'}})
        }
        return (
          <div>
            <span>Data: {data?.hello}</span>
            <button onClick={() => refetchQueries()}>Refetch queries</button>
            <button onClick={() => writeQuery()}>Update word</button>
          </div>
        );
      };

      const ParentComponent: React.FC = () => {
        return (
          <MockedProvider link={link} cache={cache}>
            <div>
              <ChildComponent />
            </div>
          </MockedProvider>
        );
      };

      render(<ParentComponent />);

      await screen.findByText("Data: foo");
      await userEvent.click(screen.getByRole('button', { name: /refetch queries/i }));
      expect(onCompleted).toBeCalledTimes(1);
      await screen.findByText("Data: bar");
      await userEvent.click(screen.getByRole('button', { name: /update word/i }));
      expect(onCompleted).toBeCalledTimes(1);
      await screen.findByText("Data: baz");
      expect(onCompleted).toBeCalledTimes(1);
    });

    it("onCompleted should execute on cache writes after initial query execution with notifyOnNetworkStatusChange: true", async () => {
      const query = gql`
        {
          hello
        }
      `;
      const mocks = [
        {
          request: { query },
          result: { data: { hello: "foo" } },
        },
        {
          request: { query },
          result: { data: { hello: "bar" } },
        },
      ];
      const link = new MockLink(mocks);
      const cache = new InMemoryCache();
      const onCompleted = jest.fn();

      const ChildComponent: React.FC = () => {
        const { data, client } = useQuery(
          query,
          {
            onCompleted,
            notifyOnNetworkStatusChange: true
          }
        );
        function refetchQueries() {
          client.refetchQueries({ include: 'active' })
        }
        function writeQuery() {
          client.writeQuery({ query, data: { hello: 'baz'}})
        }
        return (
          <div>
            <span>Data: {data?.hello}</span>
            <button onClick={() => refetchQueries()}>Refetch queries</button>
            <button onClick={() => writeQuery()}>Update word</button>
          </div>
        );
      };

      const ParentComponent: React.FC = () => {
        return (
          <MockedProvider link={link} cache={cache}>
            <div>
              <ChildComponent />
            </div>
          </MockedProvider>
        );
      };

      render(<ParentComponent />);

      await screen.findByText("Data: foo");
      expect(onCompleted).toBeCalledTimes(1);
      await userEvent.click(screen.getByRole('button', { name: /refetch queries/i }));
      // onCompleted increments when refetch occurs since we're hitting the network...
      expect(onCompleted).toBeCalledTimes(2);
      await screen.findByText("Data: bar");
      await userEvent.click(screen.getByRole('button', { name: /update word/i }));
      // but not on direct cache write, since there's no network request to complete
      expect(onCompleted).toBeCalledTimes(2);
      await screen.findByText("Data: baz");
      expect(onCompleted).toBeCalledTimes(2);
    });
  });

  describe('Optimistic data', () => {
    it('should display rolled back optimistic data when an error occurs', async () => {
      const query = gql`
        query AllCars {
          cars {
            id
            make
            model
          }
        }
      `;

      const carsData = {
        cars: [
          {
            id: 1,
            make: 'Audi',
            model: 'RS8',
            __typename: 'Car'
          }
        ]
      };

      const mutation = gql`
        mutation AddCar {
          addCar {
            id
            make
            model
          }
        }
      `;

      const carData = {
        id: 2,
        make: 'Ford',
        model: 'Pinto',
        __typename: 'Car'
      };

      const allCarsData = {
        cars: [
          carsData.cars[0],
          carData
        ]
      };

      const mocks = [
        {
          request: { query },
          result: { data: carsData },
        },
        {
          request: { query: mutation },
          error: new Error('Oh no!'),
          delay: 500,
        }
      ];

      const cache = new InMemoryCache();
      const wrapper = ({ children }: any) => (
        <MockedProvider mocks={mocks} cache={cache}>
          {children}
        </MockedProvider>
      );

      const onError = jest.fn();
      const { result } = renderHook(
        () => ({
          mutation: useMutation(mutation, {
            optimisticResponse: { addCar: carData },
            update(cache, { data }) {
              cache.modify({
                fields: {
                  cars(existing, { readField }) {
                    const newCarRef = cache.writeFragment({
                      data: data!.addCar,
                      fragment: gql`fragment NewCar on Car {
                        id
                        make
                        model
                      }`,
                    });

                    if (existing.some(
                      (ref: Reference) => readField('id', ref) === data!.addCar.id
                    )) {
                      return existing;
                    }

                    return [...existing, newCarRef];
                  },
                },
              });
            },
            onError,
          }),
          query: useQuery(query),
        }),
        { wrapper },
      );

      expect(result.current.query.loading).toBe(true);
      const mutate = result.current.mutation[0];

      await waitFor(() => {
        expect(result.current.query.loading).toBe(false);
      }, { interval: 1 });
      expect(result.current.query.loading).toBe(false);
      expect(result.current.query.data).toEqual(carsData);

      act(() => void mutate());
      // The mutation ran and is loading the result. The query stays at not
      // loading as nothing has changed for the query, but optimistic data is
      // rendered.

      expect(result.current.mutation[1].loading).toBe(true);
      expect(result.current.query.loading).toBe(false);
      expect(result.current.query.data).toEqual(allCarsData);

      expect(onError).toHaveBeenCalledTimes(0);
      await tick();
      // The mutation ran and is loading the result. The query stays at
      // not loading as nothing has changed for the query.
      expect(result.current.mutation[1].loading).toBe(true);
      expect(result.current.query.loading).toBe(false);

      await waitFor(() => {
        expect(result.current.mutation[1].loading).toBe(false);
      })

      // The mutation has completely finished, leaving the query with access to
      // the original cache data.
      expect(result.current.mutation[1].loading).toBe(false);
      expect(result.current.query.loading).toBe(false);
      expect(result.current.query.data).toEqual(carsData);

      expect(onError).toHaveBeenCalledTimes(1);
      expect(onError.mock.calls[0][0].message).toBe('Oh no!');
    });
  });

  describe('Partial refetch', () => {
    it('should attempt a refetch when data is missing and partialRefetch is true', async () => {
      const errorSpy = jest.spyOn(console, 'error')
        .mockImplementation(() => {});
      const query = gql`{ hello }`;

      const link = mockSingleLink(
        {
          request: { query },
          result: { data: {} },
          delay: 20,
        },
        {
          request: { query },
          result: { data: { hello: "world" } },
          delay: 20,
        }
      );

      const client = new ApolloClient({
        link,
        cache: new InMemoryCache(),
      });

      const { result } = renderHook(
        () => useQuery(query, {
          partialRefetch: true,
          notifyOnNetworkStatusChange: true,
        }),
        {
          wrapper: ({ children }) => (
            <ApolloProvider client={client}>
              {children}
            </ApolloProvider>
          ),
        },
      );

      expect(result.current.loading).toBe(true);
      expect(result.current.data).toBe(undefined);
      expect(result.current.error).toBe(undefined);
      expect(result.current.networkStatus).toBe(NetworkStatus.loading);

      await waitFor(() => {
        expect(result.current.networkStatus).toBe(NetworkStatus.refetch);
      }, { interval: 1 });
      expect(result.current.loading).toBe(true);
      expect(result.current.data).toBe(undefined);
      expect(result.current.error).toBe(undefined);

      expect(errorSpy).toHaveBeenCalledTimes(1);
      expect(errorSpy.mock.calls[0][0]).toMatch('Missing field');
      errorSpy.mockRestore();

      await waitFor(() => {
        expect(result.current.networkStatus).toBe(NetworkStatus.ready);
      }, { interval: 1 });

      expect(result.current.loading).toBe(false);
      expect(result.current.data).toEqual({ hello: 'world' });
      expect(result.current.error).toBe(undefined);
    });

    it('should attempt a refetch when data is missing and partialRefetch is true 2', async () => {
      const query = gql`
        query people {
          allPeople(first: 1) {
            people {
              name
            }
          }
        }
      `;

      const data = {
        allPeople: { people: [{ name: 'Luke Skywalker' }] },
      };

      const errorSpy = jest.spyOn(console, 'error')
        .mockImplementation(() => {});
      const link = mockSingleLink(
        { request: { query }, result: { data: {} }, delay: 20 },
        { request: { query }, result: { data }, delay: 20 }
      );

      const client = new ApolloClient({
        link,
        cache: new InMemoryCache(),
      });

      const { result } = renderHook(
        () => useQuery(query, {
          partialRefetch: true,
          notifyOnNetworkStatusChange: true,
        }),
        {
          wrapper: ({ children }) => (
            <ApolloProvider client={client}>
              {children}
            </ApolloProvider>
          ),
        },
      );

      expect(result.current.loading).toBe(true);
      expect(result.current.data).toBe(undefined);
      expect(result.current.error).toBe(undefined);
      expect(result.current.networkStatus).toBe(NetworkStatus.loading);

      await waitFor(() => {
        expect(result.current.networkStatus).toBe(NetworkStatus.refetch);
      }, { interval: 1 });
      expect(result.current.loading).toBe(true);
      expect(result.current.data).toBe(undefined);
      expect(result.current.error).toBe(undefined);

      expect(errorSpy).toHaveBeenCalledTimes(1);
      expect(errorSpy.mock.calls[0][0]).toMatch('Missing field');
      errorSpy.mockRestore();

      await waitFor(() => {
        expect(result.current.networkStatus).toBe(NetworkStatus.ready);
      }, { interval: 1 });
      expect(result.current.loading).toBe(false);
      expect(result.current.data).toEqual(data);
      expect(result.current.error).toBe(undefined);
    });

    it('should attempt a refetch when data is missing, partialRefetch is true and addTypename is false for the cache', async () => {
      const errorSpy = jest.spyOn(console, 'error')
        .mockImplementation(() => {});
      const query = gql`{ hello }`;

      const link = mockSingleLink(
        {
          request: { query },
          result: { data: {} },
          delay: 20,
        },
        {
          request: { query },
          result: { data: { hello: "world" } },
          delay: 20,
        }
      );

      const client = new ApolloClient({
        link,
        // THIS LINE IS THE ONLY DIFFERENCE FOR THIS TEST
        cache: new InMemoryCache({ addTypename: false }),
      });

      const wrapper = ({ children }: any) => (
        <ApolloProvider client={client}>
          {children}
        </ApolloProvider>
      );

      const { result } = renderHook(
        () => useQuery(query, {
          partialRefetch: true,
          notifyOnNetworkStatusChange: true,
        }),
        { wrapper },
      );

      expect(result.current.loading).toBe(true);
      expect(result.current.data).toBe(undefined);
      expect(result.current.error).toBe(undefined);
      expect(result.current.networkStatus).toBe(NetworkStatus.loading);

      await waitFor(() => {
        expect(result.current.networkStatus).toBe(NetworkStatus.refetch);
      }, { interval: 1 });
      expect(result.current.loading).toBe(true);
      expect(result.current.error).toBe(undefined);
      expect(result.current.data).toBe(undefined);

      expect(errorSpy).toHaveBeenCalledTimes(1);
      expect(errorSpy.mock.calls[0][0]).toMatch('Missing field');
      errorSpy.mockRestore();

      await waitFor(() => {
        expect(result.current.networkStatus).toBe(NetworkStatus.ready);
      }, { interval: 1 });

      expect(result.current.loading).toBe(false);
      expect(result.current.data).toEqual({ hello: 'world' });
      expect(result.current.error).toBe(undefined);
    });
  });

  describe('Client Resolvers', () => {
    it('should receive up to date @client(always: true) fields on entity update', async () => {
      const query = gql`
        query GetClientData($id: ID) {
          clientEntity(id: $id) @client(always: true) {
            id
            title
            titleLength @client(always: true)
          }
        }
      `;

      const mutation = gql`
        mutation AddOrUpdate {
          addOrUpdate(id: $id, title: $title) @client
        }
      `;

      const fragment = gql`
        fragment ClientDataFragment on ClientData {
          id
          title
        }
      `;

      const client = new ApolloClient({
        cache: new InMemoryCache(),
        link: new ApolloLink(() => Observable.of({ data: {} })),
        resolvers: {
          ClientData: {
            titleLength(data) {
              return data.title.length
            }
          },
          Query: {
            clientEntity(_root, {id}, {cache}) {
              return cache.readFragment({
                id: cache.identify({id, __typename: "ClientData"}),
                fragment,
              });
            },
          },
          Mutation: {
            addOrUpdate(_root, {id, title}, {cache}) {
              return cache.writeFragment({
                id: cache.identify({id, __typename: "ClientData"}),
                fragment,
                data: {id, title, __typename: "ClientData"},
              });
            },
          },
        },
      });

      const entityId = 1;
      const shortTitle = 'Short';
      const longerTitle = 'A little longer';
      client.mutate({
        mutation,
        variables: {
          id: entityId,
          title: shortTitle,
        },
      });

      const wrapper = ({ children }: any) => (
        <ApolloProvider client={client}>
          {children}
        </ApolloProvider>
      );

      const { result } = renderHook(
        () => useQuery(query, { variables: { id: entityId } }),
        { wrapper },
      );

      expect(result.current.loading).toBe(true);
      expect(result.current.data).toBe(undefined);
      await waitFor(() => {
        expect(result.current.loading).toBe(false);
      }, { interval: 1 });

      expect(result.current.data).toEqual({
        clientEntity: {
          id: entityId,
          title: shortTitle,
          titleLength: shortTitle.length,
          __typename: 'ClientData',
        },
      });

      setTimeout(() => {
        client.mutate({
          mutation,
          variables: {
            id: entityId,
            title: longerTitle,
          }
        });
      });

      await waitFor(() => {
        expect(result.current.data).toEqual({
          clientEntity: {
            id: entityId,
            title: longerTitle,
            titleLength: longerTitle.length,
            __typename: "ClientData",
          },
        });
      }, { interval: 1 });
    });
  });

  describe('Skipping', () => {
    const query = gql`query greeting($someVar: Boolean) { hello }`;
    const mocks = [
      {
        request: { query },
        result: { data: { hello: 'world' } },
      },
      {
        request: {
          query,
          variables: { someVar: true },
        },
        result: { data: { hello: 'world' } },
      },
    ];

    it('should skip running a query when `skip` is `true`', async () => {
      const query = gql`{ hello }`;
      const mocks = [
        {
          request: { query },
          result: { data: { hello: 'world' } },
        },
      ];

      const cache = new InMemoryCache();
      const wrapper = ({ children }: any) => (
        <MockedProvider mocks={mocks} cache={cache}>
          {children}
        </MockedProvider>
      );

      const { result, rerender } = renderHook(
        ({ skip }) => useQuery(query, { skip }),
        { wrapper, initialProps: { skip: true }  },
      );

      expect(result.current.loading).toBe(false);
      expect(result.current.data).toBe(undefined);
      rerender({ skip: false });

      expect(result.current.loading).toBe(true);
      expect(result.current.data).toBe(undefined);

      await waitFor(() => {
        expect(result.current.loading).toBeFalsy();
      }, { interval: 1 });
      expect(result.current.data).toEqual({ hello: 'world' });
    });

    it('should not make network requests when `skip` is `true`', async () => {
      const linkFn = jest.fn();
      const link = new ApolloLink((o, f) => {
        linkFn();
        return f ? f(o) : null;
      }).concat(mockSingleLink(...mocks));
      const client = new ApolloClient({
        link,
        cache: new InMemoryCache(),
      });

      const wrapper = ({ children }: any) => (
        <ApolloProvider client={client}>
          {children}
        </ApolloProvider>
      );

      const { result, rerender } = renderHook(
        ({ skip, variables }) => useQuery(query, { skip, variables }),
        { wrapper, initialProps: { skip: false, variables: undefined as any } },
      );

      expect(result.current.loading).toBe(true);
      expect(result.current.data).toBe(undefined);

      await waitFor(() => {
        expect(result.current.loading).toBe(false);
      }, { interval: 1 });
      expect(result.current.data).toEqual({ hello: 'world' });

      rerender({ skip: true, variables: { someVar: true } });
      expect(result.current.loading).toBe(false);
      expect(result.current.data).toBe(undefined);
      expect(linkFn).toHaveBeenCalledTimes(1);
    });

    it('should tear down the query if `skip` is `true`', async () => {
      const client = new ApolloClient({
        link: new ApolloLink(() => Observable.of({ data: { hello: 'world' } })),
        cache: new InMemoryCache(),
      });

      const wrapper = ({ children }: any) => (
        <ApolloProvider client={client}>
          {children}
        </ApolloProvider>
      );

      const { unmount } = renderHook(
        () => useQuery(query, { skip: true }),
        { wrapper },
      );

      expect(client.getObservableQueries('all').size).toBe(1);
      unmount();
      await new Promise(resolve => setTimeout(resolve));
      expect(client.getObservableQueries('all').size).toBe(0);
    });

    it('should treat fetchPolicy standby like skip', async () => {
      const query = gql`{ hello }`;
      const mocks = [
        {
          request: { query },
          result: { data: { hello: 'world' } },
        },
      ];
      const { result, rerender } = renderHook(
        ({ fetchPolicy }) => useQuery(query, { fetchPolicy }),
        {
          wrapper: ({ children }) => (
            <MockedProvider mocks={mocks}>
              {children}
            </MockedProvider>
          ),
          initialProps: { fetchPolicy: 'standby' as any },
        },
      );

      expect(result.current.loading).toBe(false);
      expect(result.current.data).toBe(undefined);

      await expect(waitFor(() => {
        expect(result.current.loading).toBe(true);
      }, { interval: 1, timeout: 20 })).rejects.toThrow();

      rerender({ fetchPolicy: 'cache-first' });
      expect(result.current.data).toBe(undefined);

      await waitFor(() => {
        expect(result.current.loading).toBeFalsy();
      }, { interval: 1 });
      expect(result.current.data).toEqual({ hello: 'world' });
    });

    // Amusingly, #8270 thinks this is a bug, but #9101 thinks this is not.
    it('should refetch when skip is true', async () => {
      const query = gql`{ hello }`;
      const link = new ApolloLink(() => Observable.of({
        data: { hello: 'world' },
      }));

      const requestSpy = jest.spyOn(link, 'request');
      const client = new ApolloClient({
        cache: new InMemoryCache(),
        link,
      });

      const { result } = renderHook(
        () => useQuery(query, { skip: true }),
        {
          wrapper: ({ children }) => (
            <ApolloProvider client={client}>
              {children}
            </ApolloProvider>
          ),
        },
      );

      let promise;
      await waitFor(async () => {
        promise = result.current.refetch();
      });

      expect(result.current.loading).toBe(false);
      await waitFor(() => {
        expect(result.current.data).toBe(undefined);
      }, { interval: 1 });

      expect(result.current.loading).toBe(false);
      await waitFor(() => {
        expect(result.current.data).toBe(undefined);
      }, { interval: 1 });
      expect(requestSpy).toHaveBeenCalledTimes(1);
      requestSpy.mockRestore();
      expect(promise).resolves.toEqual({
        data: {hello: "world"},
        loading: false,
        networkStatus: 7,
      });
    });

    it('should set correct initialFetchPolicy even if skip:true', async () => {
      const query = gql`{ hello }`;
      let linkCount = 0;
      const link = new ApolloLink(() => Observable.of({
        data: { hello: ++linkCount },
      }));

      const client = new ApolloClient({
        cache: new InMemoryCache(),
        link,
      });

      const correctInitialFetchPolicy: WatchQueryFetchPolicy =
        "cache-and-network";

      const { result, rerender } = renderHook<QueryResult, {
        skip: boolean;
      }>(
        ({ skip = true }) => useQuery(query, {
          // Skipping equates to using a fetchPolicy of "standby", but that
          // should not mean we revert to standby whenever we want to go back to
          // the initial fetchPolicy (e.g. when variables change).
          skip,
          fetchPolicy: correctInitialFetchPolicy,
        }),
        {
          initialProps: {
            skip: true,
          },
          wrapper: ({ children }) => (
            <ApolloProvider client={client}>
              {children}
            </ApolloProvider>
          ),
        },
      );

      expect(result.current.loading).toBe(false);
      expect(result.current.data).toBeUndefined();

      function check(
        expectedFetchPolicy: WatchQueryFetchPolicy,
        expectedInitialFetchPolicy: WatchQueryFetchPolicy,
      ) {
        const { observable } = result.current;
        const {
          fetchPolicy,
          initialFetchPolicy,
        } = observable.options;

        expect(fetchPolicy).toBe(expectedFetchPolicy);
        expect(initialFetchPolicy).toBe(expectedInitialFetchPolicy);
      }

      check(
        "standby",
        correctInitialFetchPolicy,
      );

      rerender({
        skip: false,
      });

      await waitFor(() => {
        expect(result.current.loading).toBe(false);
      }, { interval: 1 });

      expect(result.current.data).toEqual({
        hello: 1,
      });

      check(
        correctInitialFetchPolicy,
        correctInitialFetchPolicy,
      );

      const reasons: string[] = [];

      const reobservePromise = result.current.observable.reobserve({
        variables: {
          newVar: true,
        },
        nextFetchPolicy(currentFetchPolicy, context) {
          expect(currentFetchPolicy).toBe("cache-and-network");
          expect(context.initialFetchPolicy).toBe("cache-and-network");
          reasons.push(context.reason);
          return currentFetchPolicy;
        },
      }).then(result => {
        expect(result.loading).toBe(false);
        expect(result.data).toEqual({ hello: 2 });
      });

      expect(result.current.loading).toBe(false);

      await waitFor(() => {
        expect(result.current.data).toEqual({
          hello: 2,
        });
      }, { interval: 1 });

      await reobservePromise;

      expect(reasons).toEqual([
        "variables-changed",
        "after-fetch",
      ]);
    });
  });

  describe('Missing Fields', () => {
    it('should log debug messages about MissingFieldErrors from the cache', async () => {
      const errorSpy = jest.spyOn(console, 'error').mockImplementation(() => {});

      const carQuery: DocumentNode = gql`
        query cars($id: Int) {
          cars(id: $id) {
            id
            make
            model
            vin
            __typename
          }
        }
      `;

      const carData = {
        cars: [
          {
            id: 1,
            make: 'Audi',
            model: 'RS8',
            vine: 'DOLLADOLLABILL',
            __typename: 'Car'
          }
        ]
      };

      const mocks = [
        {
          request: { query: carQuery, variables: { id: 1 } },
          result: { data: carData }
        },
      ];

      const cache = new InMemoryCache();
      const wrapper = ({ children }: any) => (
        <MockedProvider mocks={mocks} cache={cache}>
          {children}
        </MockedProvider>
      );

      const { result } = renderHook(
        () => useQuery(carQuery, { variables: { id: 1 } }),
        { wrapper },
      );

      expect(result.current.loading).toBe(true);
      expect(result.current.data).toBe(undefined);
      expect(result.current.error).toBe(undefined);
      await waitFor(() => {
        expect(result.current.loading).toBe(false);
      }, { interval: 1 });
      expect(result.current.data).toEqual(carData);
      expect(result.current.error).toBeUndefined();

      expect(errorSpy).toHaveBeenCalledTimes(1);
      expect(errorSpy).toHaveBeenLastCalledWith(
        `Missing field 'vin' while writing result ${JSON.stringify({
          id: 1,
          make: "Audi",
          model: "RS8",
          vine: "DOLLADOLLABILL",
          __typename: "Car"
        }, null, 2)}`
      );
      errorSpy.mockRestore();
    });

    it('should return partial cache data when `returnPartialData` is true', async () => {
      const cache = new InMemoryCache();
      const client = new ApolloClient({
        cache,
        link: ApolloLink.empty(),
      });

      const fullQuery = gql`
        query {
          cars {
            make
            model
            repairs {
              date
              description
            }
          }
        }
      `;

      cache.writeQuery({
        query: fullQuery,
        data: {
          cars: [
            {
              __typename: 'Car',
              make: 'Ford',
              model: 'Mustang',
              vin: 'PONY123',
              repairs: [
                {
                  __typename: 'Repair',
                  date: '2019-05-08',
                  description: 'Could not get after it.',
                },
              ],
            },
          ],
        },
      });

      const partialQuery = gql`
        query {
          cars {
            repairs {
              date
              cost
            }
          }
        }
      `;

      const { result } = renderHook(
        () => useQuery(partialQuery, { returnPartialData: true }),
        {
          wrapper: ({ children }) => (
            <ApolloProvider client={client}>
              {children}
            </ApolloProvider>
          ),
        },
      );

      expect(result.current.loading).toBe(true);
      expect(result.current.data).toEqual({
        cars: [
          {
            __typename: 'Car',
            repairs: [
              {
                __typename: 'Repair',
                date: '2019-05-08',
              },
            ],
          },
        ],
      });
    });

    it('should not return partial cache data when `returnPartialData` is false', () => {
      const cache = new InMemoryCache();
      const client = new ApolloClient({
        cache,
        link: ApolloLink.empty(),
      });

      const fullQuery = gql`
        query {
          cars {
            make
            model
            repairs {
              date
              description
            }
          }
        }
      `;

      cache.writeQuery({
        query: fullQuery,
        data: {
          cars: [
            {
              __typename: 'Car',
              make: 'Ford',
              model: 'Mustang',
              vin: 'PONY123',
              repairs: [
                {
                  __typename: 'Repair',
                  date: '2019-05-08',
                  description: 'Could not get after it.',
                },
              ],
            },
          ],
        },
      });

      const partialQuery = gql`
        query {
          cars {
            repairs {
              date
              cost
            }
          }
        }
      `;

      const { result } = renderHook(
        () => useQuery(partialQuery, { returnPartialData: false }),
        {
          wrapper: ({ children }) => (
            <ApolloProvider client={client}>
              {children}
            </ApolloProvider>
          ),
        },
      );

      expect(result.current.loading).toBe(true);
      expect(result.current.data).toBe(undefined);
    });

    it('should not return partial cache data when `returnPartialData` is false and new variables are passed in', async () => {
      const cache = new InMemoryCache();
      const client = new ApolloClient({
        cache,
        link: ApolloLink.empty(),
      });

      const query = gql`
        query MyCar($id: ID) {
          car (id: $id) {
            id
            make
          }
        }
      `;

      const partialQuery = gql`
        query MyCar($id: ID) {
          car (id: $id) {
            id
            make
            model
          }
        }
      `;

      cache.writeQuery({
        query,
        variables: { id: 1 },
        data: {
          car: {
            __typename: 'Car',
            id: 1,
            make: 'Ford',
            model: 'Pinto',
          },
        },
      });

      cache.writeQuery({
        query: partialQuery,
        variables: { id: 2 },
        data: {
          car: {
            __typename: 'Car',
            id: 2,
            make: 'Ford',
            model: 'Pinto',
          },
        },
      });


      let setId: any;
      const { result } = renderHook(
        () => {
          const [id, setId1] = React.useState(2);
          setId = setId1;
          return useQuery(partialQuery, {
            variables: { id },
            returnPartialData: false,
            notifyOnNetworkStatusChange: true,
          });
        },
        {
          wrapper: ({ children }) => (
            <ApolloProvider client={client}>
              {children}
            </ApolloProvider>
          ),
        },
      );

      expect(result.current.loading).toBe(false);
      expect(result.current.data).toEqual({
        car: {
          __typename: 'Car',
          id: 2,
          make: 'Ford',
          model: 'Pinto',
        },
      });

      setTimeout(() => {
        setId(1);
      });

      await waitFor(() => {
        expect(result.current.loading).toBe(true);
      }, { interval: 1 });

      expect(result.current.data).toBe(undefined);
    });
  });

  describe('Previous data', () => {
    it('should persist previous data when a query is re-run', async () => {
      const query = gql`
        query car {
          car {
            id
            make
          }
        }
      `;

      const data1 = {
        car: {
          id: 1,
          make: 'Venturi',
          __typename: 'Car',
        }
      };

      const data2 = {
        car: {
          id: 2,
          make: 'Wiesmann',
          __typename: 'Car',
        }
      };

      const mocks = [
        { request: { query }, result: { data: data1 } },
        { request: { query }, result: { data: data2 }, delay: 10 },
      ];

      const cache = new InMemoryCache();
      const wrapper = ({ children }: any) => (
        <MockedProvider mocks={mocks} cache={cache}>
          {children}
        </MockedProvider>
      );

      const { result } = renderHook(
        () => useQuery(query, { notifyOnNetworkStatusChange: true }),
        { wrapper },
      );

      expect(result.current.loading).toBe(true);
      expect(result.current.data).toBe(undefined);
      expect(result.current.previousData).toBe(undefined);

      await waitFor(() => {
        expect(result.current.loading).toBe(false);
      }, { interval: 1 });
      expect(result.current.data).toEqual(data1);
      expect(result.current.previousData).toBe(undefined);

      setTimeout(() => result.current.refetch());
      await waitFor(() => {
        expect(result.current.loading).toBe(true);
      }, { interval: 1 });
      expect(result.current.data).toEqual(data1);
      expect(result.current.previousData).toEqual(data1);

      await waitFor(() => {
        expect(result.current.loading).toBe(false);
      }, { interval: 1 });
      expect(result.current.data).toEqual(data2);
      expect(result.current.previousData).toEqual(data1);
    });

    it('should persist result.previousData across multiple results', async () => {
      const query: TypedDocumentNode<{
        car: {
          id: string;
          make: string;
        };
      }, {
        vin?: string;
      }> = gql`
        query car($vin: String) {
          car(vin: $vin) {
            id
            make
          }
        }
      `;

      const data1 = {
        car: {
          id: 1,
          make: 'Venturi',
          __typename: 'Car',
        },
      };

      const data2 = {
        car: {
          id: 2,
          make: 'Wiesmann',
          __typename: 'Car',
        },
      };

      const data3 = {
        car: {
          id: 3,
          make: 'Beetle',
          __typename: 'Car',
        },
      };

      const mocks = [
        { request: { query }, result: { data: data1 } },
        { request: { query }, result: { data: data2 }, delay: 100 },
        {
          request: {
            query,
            variables: { vin: "ABCDEFG0123456789" },
          },
          result: { data: data3 },
        },
      ];

      const cache = new InMemoryCache();
      const wrapper = ({ children }: any) => (
        <MockedProvider mocks={mocks} cache={cache}>
          {children}
        </MockedProvider>
      );

      const { result } = renderHook(
        () => useQuery(query, { notifyOnNetworkStatusChange: true }),
        { wrapper },
      );

      expect(result.current.loading).toBe(true);
      expect(result.current.data).toBe(undefined);
      expect(result.current.previousData).toBe(undefined);

      await waitFor(() => {
        expect(result.current.loading).toBe(false);
      }, { interval: 1 });
      expect(result.current.data).toEqual(data1);
      expect(result.current.previousData).toBe(undefined);

      setTimeout(() => result.current.refetch());
      await waitFor(() => {
        expect(result.current.loading).toBe(true);
      }, { interval: 1 });
      expect(result.current.data).toEqual(data1);
      expect(result.current.previousData).toEqual(data1);

      result.current.refetch({ vin: "ABCDEFG0123456789" });
      expect(result.current.loading).toBe(true);
      expect(result.current.data).toEqual(data1);
      expect(result.current.previousData).toEqual(data1);

      await waitFor(() => {
        expect(result.current.loading).toBe(false);
      }, { interval: 1 });
      expect(result.current.data).toEqual(data3);
      expect(result.current.previousData).toEqual(data1);
    });

    it('should persist result.previousData even if query changes', async () => {
      const aQuery: TypedDocumentNode<{
        a: string;
      }> = gql`query A { a }`;

      const abQuery: TypedDocumentNode<{
        a: string;
        b: number;
      }> = gql`query AB { a b }`;

      const bQuery: TypedDocumentNode<{
        b: number;
      }> = gql`query B { b }`;

      let stringOfAs = "";
      let countOfBs = 0;
      const client = new ApolloClient({
        cache: new InMemoryCache(),
        link: new ApolloLink(request => new Observable(observer => {
          switch (request.operationName) {
            case "A": {
              observer.next({
                data: {
                  a: stringOfAs += 'a',
                },
              });
              break;
            }
            case "AB": {
              observer.next({
                data: {
                  a: stringOfAs += 'a',
                  b: countOfBs += 1,
                },
              });
              break;
            }
            case "B": {
              observer.next({
                data: {
                  b: countOfBs += 1,
                },
              });
              break;
            }
          }
          setTimeout(() => {
            observer.complete();
          }, 10);
        })),
      });

      const { result } = renderHook(
        () => {
          const [query, setQuery] = useState<DocumentNode>(aQuery);
          return {
            query,
            setQuery,
            useQueryResult: useQuery(query, {
              fetchPolicy: "cache-and-network",
              notifyOnNetworkStatusChange: true,
            }),
          };
        },
        {
          wrapper: ({ children }: any) => (
            <ApolloProvider client={client}>
              {children}
            </ApolloProvider>
          ),
        },
      );


      await waitFor(() => {
        const { loading } = result.current.useQueryResult;
        expect(loading).toBe(true);
      }, { interval: 1 });
      await waitFor(() => {
        const { data } = result.current.useQueryResult;
        expect(data).toEqual({ a: "a" });
      }, { interval: 1 });
      await waitFor(() => {
        const { previousData } = result.current.useQueryResult;
        expect(previousData).toBeUndefined();
      }, { interval: 1 });


      await waitFor(() => {
        const { loading } = result.current.useQueryResult;
        expect(loading).toBe(false);
      }, { interval: 1 });
      await waitFor(() => {
        const { data } = result.current.useQueryResult;
        expect(data).toEqual({ a: "a" });
      }, { interval: 1 });
      await waitFor(() => {
        const { previousData } = result.current.useQueryResult;
        expect(previousData).toBe(undefined);
      }, { interval: 1 });

      await expect(await waitFor(() => {
        result.current.setQuery(abQuery);
      }, { interval: 1 }));

      await waitFor(() => {
        const { loading } = result.current.useQueryResult;
        expect(loading).toBe(false);
      }, { interval: 1 });
      await waitFor(() => {
        const { data } = result.current.useQueryResult;
        expect(data).toEqual({ a: "aa", b: 1 });
      }, { interval: 1 });
      await waitFor(() => {
        const { previousData } = result.current.useQueryResult;
        expect(previousData).toEqual({ a: "a" });
      }, { interval: 1 });

      await waitFor(() => {
        const { loading } = result.current.useQueryResult;
        expect(loading).toBe(false);
      }, { interval: 1 });
      await waitFor(() => {
        const { data } = result.current.useQueryResult;
        expect(data).toEqual({ a: "aa", b: 1 });
      }, { interval: 1 });
      await waitFor(() => {
        const { previousData } = result.current.useQueryResult;
        expect(previousData).toEqual({ a: "a" });
      }, { interval: 1 });

      await waitFor(() => {
        result.current.useQueryResult.reobserve().then(result => {
          expect(result.loading).toBe(false);
          expect(result.data).toEqual({ a: "aaa", b: 2 });
        });
      }, { interval: 1 });

      await waitFor(() => {
        const { loading } = result.current.useQueryResult;
        expect(loading).toBe(false);
      }, { interval: 1 });
      await waitFor(() => {
        const { data } = result.current.useQueryResult;
        expect(data).toEqual({ a: "aaa", b: 2 });
      }, { interval: 1 });
      await waitFor(() => {
        const { previousData } = result.current.useQueryResult;
        expect(previousData).toEqual({ a: "aa", b: 1 });
      }, { interval: 1 });

      await waitFor(() => {
        result.current.setQuery(bQuery);
      }, { interval: 1 });

      await waitFor(() => {
        const { loading } = result.current.useQueryResult;
        expect(loading).toBe(false);
      }, { interval: 1 });
      await waitFor(() => {
        const { data } = result.current.useQueryResult;
        expect(data).toEqual({ b: 3 });
      }, { interval: 1 });
      await waitFor(() => {
        const { previousData } = result.current.useQueryResult;
        expect(previousData).toEqual({ b: 2 });
      }, { interval: 1 });
      await waitFor(() => {
        const { loading } = result.current.useQueryResult;
        expect(loading).toBe(false);
      }, { interval: 1 });
      await waitFor(() => {
        const { data } = result.current.useQueryResult;
        expect(data).toEqual({ b: 3 });
      }, { interval: 1 });
      await waitFor(() => {
        const { previousData } = result.current.useQueryResult;
        expect(previousData).toEqual({ b: 2 });
      }, { interval: 1 });
    });

    it("should be cleared when variables change causes cache miss", async () => {
      const peopleData = [
        { id: 1, name: 'John Smith', gender: 'male' },
        { id: 2, name: 'Sara Smith', gender: 'female' },
        { id: 3, name: 'Budd Deey', gender: 'nonbinary' },
        { id: 4, name: 'Johnny Appleseed', gender: 'male' },
        { id: 5, name: 'Ada Lovelace', gender: 'female' },
      ];

      const link = new ApolloLink(operation => {
        return new Observable(observer => {
          const { gender } = operation.variables;
          new Promise(resolve => setTimeout(resolve, 300)).then(() => {
            observer.next({
              data: {
                people: gender === "all" ? peopleData :
                  gender ? peopleData.filter(
                    person => person.gender === gender
                  ) : peopleData,
              }
            });
            observer.complete();
          });
        });
      });

      type Person = {
        __typename: string;
        id: string;
        name: string;
      };

      const query: TypedDocumentNode<{
        people: Person[];
      }> = gql`
        query AllPeople($gender: String!) {
          people(gender: $gender) {
            id
            name
          }
        }
      `;

      const cache = new InMemoryCache();
      const wrapper = ({ children }: any) => (
        <MockedProvider link={link} cache={cache}>
          {children}
        </MockedProvider>
      );

      const { result, rerender } = renderHook(
        ({ gender }) => useQuery(query, {
          variables: { gender },
          fetchPolicy: 'network-only',
        }),
        { wrapper, initialProps: { gender: 'all' } },
      );

      expect(result.current.loading).toBe(true);
      expect(result.current.networkStatus).toBe(NetworkStatus.loading);
      expect(result.current.data).toBe(undefined);

      await waitFor(() => {
        expect(result.current.loading).toBe(false);
      }, { interval: 1 });

      expect(result.current.networkStatus).toBe(NetworkStatus.ready);
      expect(result.current.data).toEqual({
        people: peopleData.map(({ gender, ...person }) => person),
      });

      rerender({ gender: 'female' });
      expect(result.current.loading).toBe(true);
      expect(result.current.networkStatus).toBe(NetworkStatus.setVariables);
      expect(result.current.data).toBe(undefined);

      await waitFor(() => {
        expect(result.current.loading).toBe(false);
      }, { interval: 1 });
      expect(result.current.networkStatus).toBe(NetworkStatus.ready);
      expect(result.current.data).toEqual({
        people: peopleData
          .filter((person) => person.gender === 'female')
          .map(({ gender, ...person }) => person),
      });

      rerender({ gender: 'nonbinary' });
      expect(result.current.loading).toBe(true);
      expect(result.current.networkStatus).toBe(NetworkStatus.setVariables);
      expect(result.current.data).toBe(undefined);

      await waitFor(() => {
        expect(result.current.loading).toBe(false);
      }, { interval: 1 });
      expect(result.current.networkStatus).toBe(NetworkStatus.ready);
      expect(result.current.data).toEqual({
        people: peopleData
          .filter((person) => person.gender === 'nonbinary')
          .map(({ gender, ...person }) => person),
      });
    });
  });

  describe('defaultOptions', () => {
    it('should allow polling options to be passed to the client', async () => {
      const query = gql`{ hello }`;
      const cache = new InMemoryCache();
      const link = mockSingleLink(
        {
          request: { query },
          result: { data: { hello: "world 1" } },
        },
        {
          request: { query },
          result: { data: { hello: "world 2" } },
        },
        {
          request: { query },
          result: { data: { hello: "world 3" } },
        },
      );

      const client = new ApolloClient({
        defaultOptions: {
          watchQuery: {
            pollInterval: 10,
          },
        },
        cache,
        link,
      });

      const { result } = renderHook(
        () => useQuery(query),
        {
          wrapper: ({ children }) => (
            <ApolloProvider client={client}>
              {children}
            </ApolloProvider>
          ),
        },
      );

      expect(result.current.loading).toBe(true);
      expect(result.current.data).toBe(undefined);

      await waitFor(() => {
        expect(result.current.loading).toBe(false);
      }, { interval: 1 });
      await waitFor(() => {
        expect(result.current.data).toEqual({ hello: 'world 1' });
      }, { interval: 1 });

      await waitFor(() => {
        expect(result.current.loading).toBe(false);
      }, { interval: 1 });
      await waitFor(() => {
        expect(result.current.data).toEqual({ hello: 'world 2' });
      }, { interval: 1 });

      await waitFor(() => {
        expect(result.current.loading).toBe(false);
      }, { interval: 1 });
      await waitFor(() => {
        expect(result.current.data).toEqual({ hello: 'world 3' });
      }, { interval: 1 });
    });
  });

  describe('canonical cache results', () => {
    it('can be disabled via useQuery options', async () => {
      const cache = new InMemoryCache({
        canonizeResults: true,
        typePolicies: {
          Result: {
            keyFields: false,
          },
        },
      });

      const query = gql`
        query {
          results {
            value
          }
        }
      `;

      const results = [
        { __typename: "Result", value: 0 },
        { __typename: "Result", value: 1 },
        { __typename: "Result", value: 1 },
        { __typename: "Result", value: 2 },
        { __typename: "Result", value: 3 },
        { __typename: "Result", value: 5 },
      ];

      cache.writeQuery({
        query,
        data: { results },
      })

      const wrapper = ({ children }: any) => (
        <MockedProvider cache={cache}>
          {children}
        </MockedProvider>
      );

      const { result, rerender } = renderHook(
        ({ canonizeResults }) => useQuery(query, {
          fetchPolicy: 'cache-only',
          canonizeResults,
        }),
        { wrapper, initialProps: { canonizeResults: false } },
      );

      expect(result.current.loading).toBe(false);
      expect(result.current.data).toEqual({ results });
      expect(result.current.data.results.length).toBe(6);
      let resultSet = new Set(result.current.data.results);
      // Since canonization is not happening, the duplicate 1 results are
      // returned as distinct objects.
      expect(resultSet.size).toBe(6);
      let values: number[] = [];
      resultSet.forEach((result: any) => values.push(result.value));
      expect(values).toEqual([0, 1, 1, 2, 3, 5]);
      rerender({ canonizeResults: true });
      await waitFor(() => {
        results.push({
          __typename: "Result",
          value: 8,
        });
        // Append another element to the results array, invalidating the
        // array itself, triggering another render (below).
        cache.writeQuery({
          query,
          overwrite: true,
          data: { results },
        });
      });

      await waitFor(() => {
        expect(result.current.loading).toBe(false);
      }, { interval: 1 });
      await waitFor(() => {
        expect(result.current.data).toEqual({ results });
      }, { interval: 1 });
      expect(result.current.data.results.length).toBe(7);
      resultSet = new Set(result.current.data.results);
      // Since canonization is happening now, the duplicate 1 results are
      // returned as identical (===) objects.
      expect(resultSet.size).toBe(6);
      values = [];
      resultSet.forEach((result: any) => values.push(result.value));
      expect(values).toEqual([0, 1, 2, 3, 5, 8]);
    });
  });

  describe('canonical cache results', () => {
    it('can be disabled via useQuery options', async () => {
      const cache = new InMemoryCache({
        canonizeResults: true,
        typePolicies: {
          Result: {
            keyFields: false,
          },
        },
      });

      const query = gql`
        query {
          results {
            value
          }
        }
      `;

      const results = [
        { __typename: "Result", value: 0 },
        { __typename: "Result", value: 1 },
        { __typename: "Result", value: 1 },
        { __typename: "Result", value: 2 },
        { __typename: "Result", value: 3 },
        { __typename: "Result", value: 5 },
      ];

      cache.writeQuery({
        query,
        data: { results },
      })

      const wrapper = ({ children }: any) => (
        <MockedProvider cache={cache}>
          {children}
        </MockedProvider>
      );

      const { result, rerender } = renderHook(
        ({ canonizeResults }) => useQuery(query, {
          fetchPolicy: 'cache-only',
          canonizeResults,
        }),
        { wrapper, initialProps: { canonizeResults: false } },
      );

      expect(result.current.loading).toBe(false);
      expect(result.current.data).toEqual({ results });
      expect(result.current.data.results.length).toBe(6);
      let resultSet = new Set(result.current.data.results);
      // Since canonization is not happening, the duplicate 1 results are
      // returned as distinct objects.
      expect(resultSet.size).toBe(6);
      let values: number[] = [];
      resultSet.forEach((result: any) => values.push(result.value));
      expect(values).toEqual([0, 1, 1, 2, 3, 5]);
      rerender({ canonizeResults: true });
      await waitFor(() => {
        results.push({
          __typename: "Result",
          value: 8,
        });
        // Append another element to the results array, invalidating the
        // array itself, triggering another render (below).
        cache.writeQuery({
          query,
          overwrite: true,
          data: { results },
        });
      });

      await waitFor(() => {
        expect(result.current.loading).toBe(false);
      }, { interval: 1 });
      await waitFor(() => {
        expect(result.current.data).toEqual({ results });
      }, { interval: 1 });
      expect(result.current.data.results.length).toBe(7);
      resultSet = new Set(result.current.data.results);
      // Since canonization is happening now, the duplicate 1 results are
      // returned as identical (===) objects.
      expect(resultSet.size).toBe(6);
      values = [];
      resultSet.forEach((result: any) => values.push(result.value));
      expect(values).toEqual([0, 1, 2, 3, 5, 8]);
    });
  });

  describe("multiple useQuery calls per component", () => {
    type ABFields = {
      id: number;
      name: string;
    };

    const aQuery: TypedDocumentNode<{
      a: ABFields;
    }> = gql`query A { a { id name }}`;

    const bQuery: TypedDocumentNode<{
      b: ABFields;
    }> = gql`query B { b { id name }}`;

    const aData = {
      a: {
        __typename: "A",
        id: 65,
        name: "ay",
      },
    };

    const bData = {
      b: {
        __typename: "B",
        id: 66,
        name: "bee",
      },
    };

    function makeClient() {
      return new ApolloClient({
        cache: new InMemoryCache,
        link: new ApolloLink(operation => new Observable(observer => {
            switch (operation.operationName) {
              case "A":
                setTimeout(() => {
                  observer.next({ data: aData });
                  observer.complete();
                });
                break;
              case "B":
                setTimeout(() => {
                  observer.next({ data: bData });
                  observer.complete();
                }, 10);
                break;
            }
        })),
      });
    }

    async function check(
      aFetchPolicy: WatchQueryFetchPolicy,
      bFetchPolicy: WatchQueryFetchPolicy,
    ) {
      const client = makeClient();
      const { result } = renderHook(
        () => ({
          a: useQuery(aQuery, { fetchPolicy: aFetchPolicy }),
          b: useQuery(bQuery, { fetchPolicy: bFetchPolicy }),
        }),
        {
          wrapper: ({ children }) => (
            <ApolloProvider client={client}>{children}</ApolloProvider>
          ),
        },
      );

      expect(result.current.a.loading).toBe(true);
      expect(result.current.b.loading).toBe(true);
      expect(result.current.a.data).toBe(undefined);
      expect(result.current.b.data).toBe(undefined);

      await waitFor(() => {
        expect(result.current.a.loading).toBe(false);
      });
      await waitFor(() => {
        expect(result.current.b.loading).toBe(false);
      });
      expect(result.current.a.data).toEqual(aData);
      expect(result.current.b.data).toEqual(bData);
    }

    it("cache-first for both", () => check(
      "cache-first",
      "cache-first",
    ));

    it("cache-first first, cache-and-network second", () => check(
      "cache-first",
      "cache-and-network",
    ));

    it("cache-first first, network-only second", () => check(
      "cache-first",
      "network-only",
    ));

    it("cache-and-network for both", () => check(
      "cache-and-network",
      "cache-and-network",
    ));

    it("cache-and-network first, cache-first second", () => check(
      "cache-and-network",
      "cache-first",
    ));

    it("cache-and-network first, network-only second", () => check(
      "cache-and-network",
      "network-only",
    ));

    it("network-only for both", () => check(
      "network-only",
      "network-only",
    ));

    it("network-only first, cache-first second", () => check(
      "network-only",
      "cache-first",
    ));

    it("network-only first, cache-and-network second", () => check(
      "network-only",
      "cache-and-network",
    ));
  });

  describe('regression test issue #9204', () => {
    it('should handle a simple query', async () => {
      const query = gql`{ hello }`;
      const mocks = [
        {
          request: { query },
          result: { data: { hello: "world" } },
        },
      ];

      const Component = ({ query }: any) => {
        const [counter, setCounter] = useState(0)
        const result = useQuery(query)

        useEffect(() => {
          /**
           * IF the return value from useQuery changes on each render,
           * this component will re-render in an infinite loop.
           */
          if (counter > 10) {
            console.error(`Too many results (${counter})`);
          } else {
            setCounter(c => c + 1);
          }
        }, [
          result,
          result.data,
        ]);

        if (result.loading) return null;

        return <div>{result.data.hello}{counter}</div>;
      }

      render(
        <MockedProvider mocks={mocks}>
          <Component query={query} />
        </MockedProvider>
      );

      await waitFor(() => {
        expect(screen.getByText('world2')).toBeTruthy();
      });
    });
  });

  describe('defer', () => {
    it('should handle deferred queries', async () => {
      const query = gql`
        {
          greeting {
            message
            ... on Greeting @defer {
              recipient {
                name
              }
            }
          }
        }
      `;

      const link = new MockSubscriptionLink();

      const client = new ApolloClient({
        link,
        cache: new InMemoryCache(),
      });

      const { result } = renderHook(
        () => useQuery(query),
        {
          wrapper: ({ children }) => (
            <ApolloProvider client={client}>
              {children}
            </ApolloProvider>
          ),
        },
      );

      expect(result.current.loading).toBe(true);
      expect(result.current.data).toBe(undefined);
      setTimeout(() => {
        link.simulateResult({
          result: {
            data: {
              greeting: {
                message: 'Hello world',
                __typename: 'Greeting',
              },
            },
            hasNext: true
          },
        });
      });

      await waitFor(() => {
        expect(result.current.loading).toBe(false);
      }, { interval: 1 });
      expect(result.current.data).toEqual({
        greeting: {
          message: 'Hello world',
          __typename: 'Greeting',
        },
      });

      setTimeout(() => {
        link.simulateResult({
          result: {
            incremental: [{
              data: {
                recipient: {
                  name: 'Alice',
                  __typename: 'Person',
                },
                __typename: 'Greeting',
              },
              path: ['greeting'],
            }],
            hasNext: false
          },
        });
      });

      await waitFor(() => {
        expect(result.current.loading).toBe(false);
      }, { interval: 1 });
      await waitFor(() => {
        expect(result.current.data).toEqual({
          greeting: {
            message: 'Hello world',
            __typename: 'Greeting',
            recipient: {
              name: 'Alice',
              __typename: 'Person',
            },
          },
        });
      }, { interval: 1 });
    });

    it('should handle deferred queries in lists', async () => {
      const query = gql`
        {
          greetings {
            message
            ... on Greeting @defer {
              recipient {
                name
              }
            }
          }
        }
      `;

      const link = new MockSubscriptionLink();

      const client = new ApolloClient({
        link,
        cache: new InMemoryCache(),
      });

      const { result } = renderHook(
        () => useQuery(query),
        {
          wrapper: ({ children }) => (
            <ApolloProvider client={client}>
              {children}
            </ApolloProvider>
          ),
        },
      );

      expect(result.current.loading).toBe(true);
      expect(result.current.data).toBe(undefined);
      setTimeout(() => {
        link.simulateResult({
          result: {
            data: {
              greetings: [
                { message: 'Hello world', __typename: 'Greeting' },
                { message: 'Hello again', __typename: 'Greeting' },
              ],
            },
            hasNext: true
          },
        });
      });

      await waitFor(() => {
        expect(result.current.loading).toBe(false);
      }, { interval: 1 });
      expect(result.current.data).toEqual({
        greetings: [
          { message: 'Hello world', __typename: 'Greeting' },
          { message: 'Hello again', __typename: 'Greeting' },
        ],
      });

      setTimeout(() => {
        link.simulateResult({
          result: {
            incremental: [{
              data: {
                recipient: {
                  name: 'Alice',
                  __typename: 'Person',
                },
                __typename: 'Greeting',
              },
              path: ['greetings', 0],
            }],
            hasNext: true,
          },
        });
      });

      await waitFor(() => {
        expect(result.current.loading).toBe(false);
      }, { interval: 1 });
      await waitFor(() => {
        expect(result.current.data).toEqual({
          greetings: [
            {
              message: 'Hello world',
              __typename: 'Greeting',
              recipient: { name: 'Alice', __typename: 'Person' },
            },
            { message: 'Hello again', __typename: 'Greeting' },
          ],
        });
      }, { interval: 1 });

      setTimeout(() => {
        link.simulateResult({
          result: {
            incremental: [{
              data: {
                recipient: {
                  name: 'Bob',
                  __typename: 'Person',
                },
                __typename: 'Greeting',
              },
              path: ['greetings', 1],
            }],
            hasNext: false
          },
        });
      });

      await waitFor(() => {
        expect(result.current.loading).toBe(false);
      }, { interval: 1 });
      await waitFor(() => {
        expect(result.current.data).toEqual({
          greetings: [
            {
              message: 'Hello world',
              __typename: 'Greeting',
              recipient: { name: 'Alice', __typename: 'Person' },
            },
            {
              message: 'Hello again',
              __typename: 'Greeting',
              recipient: { name: 'Bob', __typename: 'Person' },
            },
          ],
        });
      }, { interval: 1 });
    });

    it('should handle deferred queries in lists, merging arrays', async () => {
      const query = gql`
        query DeferVariation {
          allProducts {
            delivery {
              ...MyFragment @defer
            }
            sku,
            id
          }
        }
        fragment MyFragment on DeliveryEstimates {
          estimatedDelivery
          fastestDelivery
        }
      `;

      const link = new MockSubscriptionLink();

      const client = new ApolloClient({
        link,
        cache: new InMemoryCache(),
      });

      const { result } = renderHook(
        () => useQuery(query),
        {
          wrapper: ({ children }) => (
            <ApolloProvider client={client}>
              {children}
            </ApolloProvider>
          ),
        },
      );

      expect(result.current.loading).toBe(true);
      expect(result.current.data).toBe(undefined);
      setTimeout(() => {
        link.simulateResult({
          result: {
            data: {
              allProducts: [
                {
                  __typename: "Product",
                  delivery: {
                    __typename: "DeliveryEstimates"
                  },
                  id: "apollo-federation",
                  sku: "federation"
                },
                {
                  __typename: "Product",
                  delivery: {
                    __typename: "DeliveryEstimates"
                  },
                  id: "apollo-studio",
                  sku: "studio"
                }
              ]
            },
            hasNext: true
          },
        });
      });

      await waitFor(() => {
        expect(result.current.loading).toBe(false);
      }, { interval: 1 });
      await waitFor(() => {
        expect(result.current.data).toEqual({
          allProducts: [
            {
              __typename: "Product",
              delivery: {
                __typename: "DeliveryEstimates"
              },
              id: "apollo-federation",
              sku: "federation"
            },
            {
              __typename: "Product",
              delivery: {
                __typename: "DeliveryEstimates"
              },
              id: "apollo-studio",
              sku: "studio"
            }
          ]
        });
      }, { interval: 1 });

      setTimeout(() => {
        link.simulateResult({
          result: {
            hasNext: true,
            incremental: [
              {
                data: {
                  __typename: "DeliveryEstimates",
                  estimatedDelivery: "6/25/2021",
                  fastestDelivery: "6/24/2021",
                },
                path: [
                  "allProducts",
                  0,
                  "delivery"
                ]
              },
              {
                data: {
                  __typename: "DeliveryEstimates",
                  estimatedDelivery: "6/25/2021",
                  fastestDelivery: "6/24/2021",
                },
                path: [
                  "allProducts",
                  1,
                  "delivery"
                ]
              },
            ]
          },
        });
      });

      await waitFor(() => {
        expect(result.current.loading).toBe(false);
      }, { interval: 1 });
      await waitFor(() => {
        expect(result.current.data).toEqual({
          allProducts: [
            {
              __typename: "Product",
              delivery: {
                __typename: "DeliveryEstimates",
                estimatedDelivery: "6/25/2021",
                fastestDelivery: "6/24/2021"
              },
              id: "apollo-federation",
              sku: "federation"
            },
            {
              __typename: "Product",
              delivery: {
                __typename: "DeliveryEstimates",
                estimatedDelivery: "6/25/2021",
                fastestDelivery: "6/24/2021"
              },
              id: "apollo-studio",
              sku: "studio"
            }
          ]
        });
      }, { interval: 1 });
    });

    it('should handle deferred queries with fetch policy no-cache', async () => {
      const query = gql`
        {
          greeting {
            message
            ... on Greeting @defer {
              recipient {
                name
              }
            }
          }
        }
      `;

      const link = new MockSubscriptionLink();

      const client = new ApolloClient({
        link,
        cache: new InMemoryCache(),
      });

      const { result } = renderHook(
        () => useQuery(query, {fetchPolicy: 'no-cache'}),
        {
          wrapper: ({ children }) => (
            <ApolloProvider client={client}>
              {children}
            </ApolloProvider>
          ),
        },
      );

      expect(result.current.loading).toBe(true);
      expect(result.current.data).toBe(undefined);
      setTimeout(() => {
        link.simulateResult({
          result: {
            data: {
              greeting: {
                message: 'Hello world',
                __typename: 'Greeting',
              },
            },
            hasNext: true
          },
        });
      });

      await waitFor(() => {
        expect(result.current.loading).toBe(false);
      }, { interval: 1 });
      await waitFor(() => {
        expect(result.current.data).toEqual({
          greeting: {
            message: 'Hello world',
            __typename: 'Greeting',
          },
        });
      }, { interval: 1 });

      setTimeout(() => {
        link.simulateResult({
          result: {
            incremental: [{
              data: {
                recipient: {
                  name: 'Alice',
                  __typename: 'Person',
                },
                __typename: 'Greeting',
              },
              path: ['greeting'],
            }],
            hasNext: false
          },
        });
      });

      await waitFor(() => {
        expect(result.current.loading).toBe(false);
      }, { interval: 1 });
      await waitFor(() => {
        expect(result.current.data).toEqual({
          greeting: {
            message: 'Hello world',
            __typename: 'Greeting',
            recipient: {
              name: 'Alice',
              __typename: 'Person',
            },
          },
        });
      }, { interval: 1 });
    });

    it('should handle deferred queries with errors returned on the incremental batched result', async () => {
      const query = gql`
        query {
          hero {
            name
            heroFriends {
              id
              name
              ... @defer {
                homeWorld
              }
            }
          }
        }
      `;

      const link = new MockSubscriptionLink();

      const client = new ApolloClient({
        link,
        cache: new InMemoryCache(),
      });

      const { result } = renderHook(
        () => useQuery(query),
        {
          wrapper: ({ children }) => (
            <ApolloProvider client={client}>
              {children}
            </ApolloProvider>
          ),
        },
      );

      expect(result.current.loading).toBe(true);
      expect(result.current.data).toBe(undefined);
      setTimeout(() => {
        link.simulateResult({
          result: {
            data: {
              hero: {
                name: "R2-D2",
                heroFriends: [
                  {
                    id: "1000",
                    name: "Luke Skywalker"
                  },
                  {
                    id: "1003",
                    name: "Leia Organa"
                  }
                ]
              }
            },
            hasNext: true
          },
        });
      });

      await waitFor(() => {
        expect(result.current.loading).toBe(false);
      }, { interval: 1 });
      await waitFor(() => {
        expect(result.current.data).toEqual({
          hero: {
            heroFriends: [
              {
                id: '1000',
                name: 'Luke Skywalker'
              },
              {
                id: '1003',
                name: 'Leia Organa'
              },
            ],
            name: "R2-D2"
          }
        });
      }, { interval: 1 });

      setTimeout(() => {
        link.simulateResult({
          result: {
            incremental: [
              {
                path: ["hero", "heroFriends", 0],
                errors: [
                  new GraphQLError(
                    "homeWorld for character with ID 1000 could not be fetched.",
                    { path: ["hero", "heroFriends", 0, "homeWorld"] }
                  )
                ],
                data: {
                  "homeWorld": null,
                }
              },
              {
                path: ["hero", "heroFriends", 1],
                data: {
                  "homeWorld": "Alderaan",
                }
              },
            ],
            "hasNext": false
          }
        });
      });

      await waitFor(() => {
        expect(result.current.loading).toBe(false);
      }, { interval: 1 });
      await waitFor(() => {
        expect(result.current.error).toBeInstanceOf(ApolloError);
      }, { interval: 1 });
      await waitFor(() => {
        expect(result.current.error!.message).toBe('homeWorld for character with ID 1000 could not be fetched.');
      }, { interval: 1 });
      await waitFor(() => {
        // since default error policy is "none", we do *not* return partial results
        expect(result.current.data).toEqual({
          hero: {
            heroFriends: [
              {
                id: '1000',
                name: 'Luke Skywalker'
              },
              {
                id: '1003',
                name: 'Leia Organa'
              },
            ],
            name: "R2-D2"
          }
        });
      }, { interval: 1 });
    });

    it('should handle deferred queries with errors returned on the incremental batched result and errorPolicy "all"', async () => {
      const query = gql`
        query {
          hero {
            name
            heroFriends {
              id
              name
              ... @defer {
                homeWorld
              }
            }
          }
        }
      `;

      const link = new MockSubscriptionLink();

      const client = new ApolloClient({
        link,
        cache: new InMemoryCache(),
      });

      const { result } = renderHook(
        () => useQuery(query, { errorPolicy: "all" }),
        {
          wrapper: ({ children }) => (
            <ApolloProvider client={client}>
              {children}
            </ApolloProvider>
          ),
        },
      );

      expect(result.current.loading).toBe(true);
      expect(result.current.data).toBe(undefined);
      setTimeout(() => {
        link.simulateResult({
          result: {
            data: {
              hero: {
                name: "R2-D2",
                heroFriends: [
                  {
                    id: "1000",
                    name: "Luke Skywalker"
                  },
                  {
                    id: "1003",
                    name: "Leia Organa"
                  }
                ]
              }
            },
            hasNext: true
          },
        });
      });

      await waitFor(() => {
        expect(result.current.loading).toBe(false);
      }, { interval: 1 });
      await waitFor(() => {
        expect(result.current.data).toEqual({
          hero: {
            heroFriends: [
              {
                id: '1000',
                name: 'Luke Skywalker'
              },
              {
                id: '1003',
                name: 'Leia Organa'
              },
            ],
            name: "R2-D2"
          }
        });
      }, { interval: 1 });

      setTimeout(() => {
        link.simulateResult({
          result: {
            extensions: {
              thing1: 'foo',
              thing2: 'bar',
            },
            incremental: [
              {
                path: ["hero", "heroFriends", 0],
                errors: [
                  new GraphQLError(
                    "homeWorld for character with ID 1000 could not be fetched.",
                    { path: ["hero", "heroFriends", 0, "homeWorld"] }
                  )
                ],
                data: {
                  "homeWorld": null,
                }
              },
              {
                path: ["hero", "heroFriends", 1],
                data: {
                  "homeWorld": "Alderaan",
                }
              },
            ],
            "hasNext": false
          }
        });
      });

      await waitFor(() => {
        expect(result.current.loading).toBe(false);
      }, { interval: 1 });
      await waitFor(() => {
        // @ts-ignore
        expect(result.current.label).toBe(undefined);
      }, { interval: 1 });
      await waitFor(() => {
        // @ts-ignore
        expect(result.current.extensions).toBe(undefined);
      }, { interval: 1 });
      await waitFor(() => {
        expect(result.current.error).toBeInstanceOf(ApolloError);
      }, { interval: 1 });
      await waitFor(() => {
        expect(result.current.error!.message).toBe('homeWorld for character with ID 1000 could not be fetched.');
      }, { interval: 1 });
      await waitFor(() => {
        // since default error policy is "all", we *do* return partial results
        expect(result.current.data).toEqual({
          hero: {
            heroFriends: [
              {
                // the only difference with the previous test
                // is that homeWorld is populated since errorPolicy: all
                // populates both partial data and error.graphQLErrors
                homeWorld: null,
                id: '1000',
                name: 'Luke Skywalker'
              },
              {
                // homeWorld is populated due to errorPolicy: all
                homeWorld: "Alderaan",
                id: '1003',
                name: 'Leia Organa'
              },
            ],
            name: "R2-D2"
          }
        });
      }, { interval: 1 });
    });

    it('returns eventually consistent data from deferred queries with data in the cache while using a "cache-and-network" fetch policy', async () => {
      const query = gql`
        query {
          greeting {
            message
            ... on Greeting @defer {
              recipient {
                name
              }
            }
          }
        }
      `;

      const link = new MockSubscriptionLink();
      const cache = new InMemoryCache();
      const client = new ApolloClient({ cache, link });

      cache.writeQuery({
        query,
        data: {
          greeting: {
            __typename: 'Greeting',
            message: 'Hello cached',
            recipient: { __typename: 'Person', name: 'Cached Alice' },
          },
        },
      });

      const { result } = renderHook(
        () => useQuery(query, { fetchPolicy: 'cache-and-network' }),
        {
          wrapper: ({ children }) => (
            <ApolloProvider client={client}>
              {children}
            </ApolloProvider>
          ),
        }
      );

      expect(result.current.loading).toBe(true);
      expect(result.current.networkStatus).toBe(NetworkStatus.loading);
      expect(result.current.data).toEqual({
        greeting: {
          message: 'Hello cached',
          __typename: 'Greeting',
          recipient: { __typename: 'Person', name: 'Cached Alice' },
        },
      });

      link.simulateResult({
        result: {
          data: { greeting: { __typename: 'Greeting', message: 'Hello world' } },
          hasNext: true,
        },
      });

      await waitFor(() => {
        expect(result.current.loading).toBe(false);
      }, { interval: 1 });
      await waitFor(() => {
        expect(result.current.networkStatus).toBe(NetworkStatus.ready);
      }, { interval: 1 });
      await waitFor(() => {
        expect(result.current.data).toEqual({
          greeting: {
            __typename: 'Greeting',
            message: 'Hello world',
            recipient: { __typename: 'Person', name: 'Cached Alice' },
          },
        });
      }, { interval: 1 });

      link.simulateResult({
        result: {
          incremental: [
            {
              data: {
                recipient: { name: 'Alice', __typename: 'Person' },
                __typename: 'Greeting',
              },
              path: ['greeting'],
            },
          ],
          hasNext: false,
        },
      });

      await waitFor(() => {
        expect(result.current.loading).toBe(false);
      }, { interval: 1 });
      await waitFor(() => {
        expect(result.current.networkStatus).toBe(NetworkStatus.ready);
      }, { interval: 1 });
      await waitFor(() => {
        expect(result.current.data).toEqual({
          greeting: {
            __typename: 'Greeting',
            message: 'Hello world',
            recipient: { __typename: 'Person', name: 'Alice' },
          },
        });
      }, { interval: 1 });
    });

    it('returns eventually consistent data from deferred queries with partial data in the cache and using a "cache-first" fetch policy with `returnPartialData`', async () => {
      const query = gql`
        query {
          greeting {
            message
            ... on Greeting @defer {
              recipient {
                name
              }
            }
          }
        }
      `;

      const cache = new InMemoryCache();
      const link = new MockSubscriptionLink();
      const client = new ApolloClient({ cache, link });

      // We know we are writing partial data to the cache so suppress the console
      // warning.
      const consoleSpy = jest.spyOn(console, 'error').mockImplementation();
      cache.writeQuery({
        query,
        data: {
          greeting: {
            __typename: 'Greeting',
            recipient: { __typename: 'Person', name: 'Cached Alice' },
          },
        },
      });
      consoleSpy.mockRestore();

      const { result } = renderHook(
        () =>
          useQuery(query, {
            fetchPolicy: 'cache-first',
            returnPartialData: true
          }),
        {
          wrapper: ({ children }) => (
            <ApolloProvider client={client}>
              {children}
            </ApolloProvider>
          ),
        }
      );

      expect(result.current.loading).toBe(true);
      expect(result.current.networkStatus).toBe(NetworkStatus.loading);
      expect(result.current.data).toEqual({
        greeting: {
          __typename: 'Greeting',
          recipient: { __typename: 'Person', name: 'Cached Alice' },
        },
      });

      link.simulateResult({
        result: {
          data: { greeting: { message: 'Hello world', __typename: 'Greeting' } },
          hasNext: true,
        },
      });

      await waitFor(() => {
        expect(result.current.loading).toBe(false);
      }, { interval: 1 });
      await waitFor(() => {
        expect(result.current.networkStatus).toBe(NetworkStatus.ready);
      }, { interval: 1 });
      await waitFor(() => {
        expect(result.current.data).toEqual({
          greeting: {
            __typename: 'Greeting',
            message: 'Hello world',
            recipient: { __typename: 'Person', name: 'Cached Alice' },
          },
        });
      }, { interval: 1 });

      link.simulateResult({
        result: {
          incremental: [
            {
              data: {
                __typename: 'Greeting',
                recipient: { name: 'Alice', __typename: 'Person' },
              },
              path: ['greeting'],
            },
          ],
          hasNext: false,
        },
      });

      await waitFor(() => {
        expect(result.current.loading).toBe(false);
      }, { interval: 1 });
      await waitFor(() => {
        expect(result.current.networkStatus).toBe(NetworkStatus.ready);
      }, { interval: 1 });
      await waitFor(() => {
        expect(result.current.data).toEqual({
          greeting: {
            __typename: 'Greeting',
            message: 'Hello world',
            recipient: { __typename: 'Person', name: 'Alice' },
          },
        });
      }, { interval: 1 });
    });
  });
<<<<<<< HEAD
});

describe.skip("Type Tests", () => {
  test('NoInfer prevents adding arbitrary additional variables', () => {
    const typedNode = {} as TypedDocumentNode<{ foo: string}, { bar: number }>
    const { variables } = useQuery(typedNode, {
      variables: {
        bar: 4,
        // @ts-expect-error
        nonExistingVariable: "string"
      }
    });
    variables?.bar
    // @ts-expect-error
    variables?.nonExistingVariable
  })
})
=======

  describe("interaction with `disableNetworkFetches`", () => {
    const cacheData = { something: "foo" };
    const emptyData = undefined;
    type TestQueryValue = typeof cacheData;

    test.each<
      [
        fetchPolicy: WatchQueryFetchPolicy,
        initialQueryValue: TestQueryValue | undefined,
        shouldFetchOnFirstRender: boolean,
        shouldFetchOnSecondRender: boolean
      ]
    >([
      [`cache-first`, emptyData, true, false],
      [`cache-first`, cacheData, false, false],
      [`cache-only`, emptyData, false, false],
      [`cache-only`, cacheData, false, false],
      [`cache-and-network`, emptyData, true, false],
      [`cache-and-network`, cacheData, false, false],
      [`network-only`, emptyData, true, false],
      [`network-only`, cacheData, false, false],
      [`no-cache`, emptyData, true, false],
      [`no-cache`, cacheData, true, false],
      [`standby`, emptyData, false, false],
      [`standby`, cacheData, false, false],
    ])(
      "fetchPolicy %s, cache: %p should fetch during `disableNetworkFetches`: %p and after `disableNetworkFetches` has been disabled: %p",
      async (policy, initialQueryValue, shouldFetchOnFirstRender, shouldFetchOnSecondRender) => {
        const query: TypedDocumentNode<TestQueryValue> = gql`
          query CallMe {
            something
          }
        `;

        const link = new MockLink([
          {request: {query}, result: {data: { something: "bar" }}},
          {request: {query}, result: {data: { something: "baz" }}},
        ]);
        const requestSpy = jest.spyOn(link, 'request');

        const client = new ApolloClient({
          cache: new InMemoryCache(),
          link,
        });
        if (initialQueryValue) {
          client.writeQuery({ query, data: initialQueryValue });
        }
        client.disableNetworkFetches = true;

        const { rerender } = renderHook(
          () => useQuery(query, { fetchPolicy: policy, nextFetchPolicy: policy }),
          {
            wrapper: ({ children }) => <ApolloProvider client={client}>{children}</ApolloProvider>,
          }
        );

        expect(requestSpy).toHaveBeenCalledTimes(shouldFetchOnFirstRender ? 1 : 0);

        // We need to wait a moment before the rerender for everything to settle down.
        // This part is unfortunately bound to be flaky - but in some cases there is 
        // just nothing to "wait for", except "a moment".
        await act(() => new Promise((resolve) => setTimeout(resolve, 10)));

        requestSpy.mockClear();
        client.disableNetworkFetches = false;

        rerender();
        expect(requestSpy).toHaveBeenCalledTimes(shouldFetchOnSecondRender ? 1 : 0);
      }
    );
  });
});
>>>>>>> 58ce462c
<|MERGE_RESOLUTION|>--- conflicted
+++ resolved
@@ -7107,25 +7107,6 @@
       }, { interval: 1 });
     });
   });
-<<<<<<< HEAD
-});
-
-describe.skip("Type Tests", () => {
-  test('NoInfer prevents adding arbitrary additional variables', () => {
-    const typedNode = {} as TypedDocumentNode<{ foo: string}, { bar: number }>
-    const { variables } = useQuery(typedNode, {
-      variables: {
-        bar: 4,
-        // @ts-expect-error
-        nonExistingVariable: "string"
-      }
-    });
-    variables?.bar
-    // @ts-expect-error
-    variables?.nonExistingVariable
-  })
-})
-=======
 
   describe("interaction with `disableNetworkFetches`", () => {
     const cacheData = { something: "foo" };
@@ -7199,4 +7180,19 @@
     );
   });
 });
->>>>>>> 58ce462c
+
+describe.skip("Type Tests", () => {
+  test('NoInfer prevents adding arbitrary additional variables', () => {
+    const typedNode = {} as TypedDocumentNode<{ foo: string}, { bar: number }>
+    const { variables } = useQuery(typedNode, {
+      variables: {
+        bar: 4,
+        // @ts-expect-error
+        nonExistingVariable: "string"
+      }
+    });
+    variables?.bar
+    // @ts-expect-error
+    variables?.nonExistingVariable
+  })
+})