import * as React from "rehackt";
import type { DeepPartial } from "../../utilities/index.js";
import { mergeDeepArray } from "../../utilities/index.js";
import type {
  Cache,
  Reference,
  StoreObject,
  MissingTree,
} from "../../cache/index.js";

import { useApolloClient } from "./useApolloClient.js";
import { useSyncExternalStore } from "./useSyncExternalStore.js";
import type { ApolloClient, OperationVariables } from "../../core/index.js";
import type { NoInfer } from "../types/types.js";
import { useDeepMemo, useLazyRef, wrapHook } from "./internal/index.js";
import equal from "@wry/equality";

export interface UseFragmentOptions<TData, TVars>
  extends Omit<
      Cache.DiffOptions<NoInfer<TData>, NoInfer<TVars>>,
      "id" | "query" | "optimistic" | "previousResult" | "returnPartialData"
    >,
    Omit<
      Cache.ReadFragmentOptions<TData, TVars>,
      "id" | "variables" | "returnPartialData"
    > {
  from: StoreObject | Reference | string;
  // Override this field to make it optional (default: true).
  optimistic?: boolean;
  /**
   * The instance of `ApolloClient` to use to look up the fragment.
   *
   * By default, the instance that's passed down via context is used, but you
   * can provide a different instance here.
   *
   * @docGroup 1. Operation options
   */
  client?: ApolloClient<any>;
}

export type UseFragmentResult<TData> =
  | {
      data: TData;
      complete: true;
      missing?: never;
    }
  | {
      data: DeepPartial<TData>;
      complete: false;
      missing?: MissingTree;
    };

export function useFragment<TData = any, TVars = OperationVariables>(
  options: UseFragmentOptions<TData, TVars>
): UseFragmentResult<TData> {
  return wrapHook(
    "useFragment",
    _useFragment,
    useApolloClient(options.client)
  )(options);
}

function _useFragment<TData = any, TVars = OperationVariables>(
  options: UseFragmentOptions<TData, TVars>
): UseFragmentResult<TData> {
  const { cache } = useApolloClient(options.client);

  const diffOptions = useDeepMemo<Cache.DiffOptions<TData, TVars>>(() => {
    const {
      fragment,
      fragmentName,
      from,
      optimistic = true,
      ...rest
    } = options;

    return {
      ...rest,
      returnPartialData: true,
      id: typeof from === "string" ? from : cache.identify(from),
      query: cache["getFragmentDoc"](fragment, fragmentName),
      optimistic,
    };
  }, [options]);

  const resultRef = useLazyRef<UseFragmentResult<TData>>(() =>
    diffToResult(cache.diff<TData>(diffOptions))
  );

<<<<<<< HEAD
  const stableOptions = useDeepMemo(() => options, [options]);

=======
>>>>>>> 3203cb83
  // Since .next is async, we need to make sure that we
  // get the correct diff on the next render given new diffOptions
  React.useMemo(() => {
    resultRef.current = diffToResult(cache.diff<TData>(diffOptions));
  }, [diffOptions, cache]);

  // Used for both getSnapshot and getServerSnapshot
  const getSnapshot = React.useCallback(() => resultRef.current, []);

  return useSyncExternalStore(
    React.useCallback(
      (forceUpdate) => {
        let lastTimeout = 0;
        const subscription = cache.watchFragment(stableOptions).subscribe({
          next: (result) => {
            if (equal(result, resultRef.current)) return;
            resultRef.current = result;
            // If we get another update before we've re-rendered, bail out of
            // the update and try again. This ensures that the relative timing
            // between useQuery and useFragment stays roughly the same as
            // fixed in https://github.com/apollographql/apollo-client/pull/11083
            clearTimeout(lastTimeout);
            lastTimeout = setTimeout(forceUpdate) as any;
          },
        });
        return () => {
          subscription.unsubscribe();
          clearTimeout(lastTimeout);
        };
      },
      [cache, stableOptions]
    ),
    getSnapshot,
    getSnapshot
  );
}

function diffToResult<TData>(
  diff: Cache.DiffResult<TData>
): UseFragmentResult<TData> {
  const result = {
    data: diff.result!,
    complete: !!diff.complete,
  } as UseFragmentResult<TData>;

  if (diff.missing) {
    result.missing = mergeDeepArray(diff.missing.map((error) => error.missing));
  }

  return result;
}<|MERGE_RESOLUTION|>--- conflicted
+++ resolved
@@ -87,11 +87,8 @@
     diffToResult(cache.diff<TData>(diffOptions))
   );
 
-<<<<<<< HEAD
   const stableOptions = useDeepMemo(() => options, [options]);
 
-=======
->>>>>>> 3203cb83
   // Since .next is async, we need to make sure that we
   // get the correct diff on the next render given new diffOptions
   React.useMemo(() => {
