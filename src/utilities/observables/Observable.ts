import {
  Observable,
  Observer,
  Subscription as ObservableSubscription,
  Subscriber,
} from 'zen-observable-ts';

// This simplified polyfill attempts to follow the ECMAScript Observable
// proposal (https://github.com/zenparsing/es-observable)
import 'symbol-observable';

export type {
  Observer,
  ObservableSubscription,
  Subscriber,
};

// The zen-observable package defines Observable.prototype[Symbol.observable]
// when Symbol is supported, but RxJS interop depends on also setting this fake
// '@@observable' string as a polyfill for Symbol.observable.
const { prototype } = Observable;
const fakeObsSymbol = '@@observable' as keyof typeof prototype;
if (!prototype[fakeObsSymbol]) {
  prototype[fakeObsSymbol] = function () { return this; };
}
<<<<<<< HEAD
(Observable.prototype as any)['@@observable'] = function () { return this; };
=======
>>>>>>> bc14e870

export { Observable };<|MERGE_RESOLUTION|>--- conflicted
+++ resolved
@@ -23,9 +23,5 @@
 if (!prototype[fakeObsSymbol]) {
   prototype[fakeObsSymbol] = function () { return this; };
 }
-<<<<<<< HEAD
-(Observable.prototype as any)['@@observable'] = function () { return this; };
-=======
->>>>>>> bc14e870
 
 export { Observable };