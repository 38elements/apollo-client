import * as React from "react";

import { TextEncoder, TextDecoder } from "util";

global.TextEncoder ??= TextEncoder;
// @ts-ignore
global.TextDecoder ??= TextDecoder;
import type { Render, BaseRender } from "./Render.js";
import { RenderInstance } from "./Render.js";
import { applyStackTrace, captureStackTrace } from "./traces.js";
import type { ProfilerContextValue } from "./context.js";
import { ProfilerContextProvider, useProfilerContext } from "./context.js";
import { disableActWarnings } from "../disposables/index.js";

type ValidSnapshot = void | (object & { /* not a function */ call?: never });

/** only used for passing around data internally */
const _stackTrace = Symbol();
/** @internal */
export interface NextRenderOptions {
  timeout?: number;
  [_stackTrace]?: string;
}

/** @internal */
interface ProfilerProps {
  children: React.ReactNode;
}

/** @internal */
export interface Profiler<Snapshot>
  extends React.FC<ProfilerProps>,
    ProfiledComponentFields<Snapshot>,
    ProfiledComponentOnlyFields<Snapshot> {}

interface ReplaceSnapshot<Snapshot> {
  (newSnapshot: Snapshot): void;
  (updateSnapshot: (lastSnapshot: Readonly<Snapshot>) => Snapshot): void;
}

interface MergeSnapshot<Snapshot> {
  (partialSnapshot: Partial<Snapshot>): void;
  (
    updatePartialSnapshot: (
      lastSnapshot: Readonly<Snapshot>
    ) => Partial<Snapshot>
  ): void;
}

interface ProfiledComponentOnlyFields<Snapshot> {
  // Allows for partial updating of the snapshot by shallow merging the results
  mergeSnapshot: MergeSnapshot<Snapshot>;
  // Performs a full replacement of the snapshot
  replaceSnapshot: ReplaceSnapshot<Snapshot>;
}
interface ProfiledComponentFields<Snapshot> {
  /**
   * An array of all renders that have happened so far.
   * Errors thrown during component render will be captured here, too.
   */
  renders: Array<
    Render<Snapshot> | { phase: "snapshotError"; count: number; error: unknown }
  >;
  /**
   * Peeks the next render from the current iterator position, without advancing the iterator.
   * If no render has happened yet, it will wait for the next render to happen.
   * @throws {WaitForRenderTimeoutError} if no render happens within the timeout
   */
  peekRender(options?: NextRenderOptions): Promise<Render<Snapshot>>;
  /**
   * Iterates to the next render and returns it.
   * If no render has happened yet, it will wait for the next render to happen.
   * @throws {WaitForRenderTimeoutError} if no render happens within the timeout
   */
  takeRender(options?: NextRenderOptions): Promise<Render<Snapshot>>;
  /**
   * Returns the total number of renders.
   */
  totalRenderCount(): number;
  /**
   * Returns the current render.
   * @throws {Error} if no render has happened yet
   */
  getCurrentRender(): Render<Snapshot>;
  /**
   * Waits for the next render to happen.
   * Does not advance the render iterator.
   */
  waitForNextRender(options?: NextRenderOptions): Promise<Render<Snapshot>>;
}

export interface ProfiledComponent<Snapshot extends ValidSnapshot, Props = {}>
  extends React.FC<Props>,
    ProfiledComponentFields<Snapshot>,
    ProfiledComponentOnlyFields<Snapshot> {}

/** @internal */
export function profile<Snapshot extends ValidSnapshot = void, Props = {}>({
  Component,
  ...options
}: {
  onRender?: (
    info: BaseRender & {
      snapshot: Snapshot;
      replaceSnapshot: ReplaceSnapshot<Snapshot>;
      mergeSnapshot: MergeSnapshot<Snapshot>;
    }
  ) => void;
  Component: React.ComponentType<Props>;
  snapshotDOM?: boolean;
  initialSnapshot?: Snapshot;
}): ProfiledComponent<Snapshot, Props> {
  const Profiler = createProfiler(options);

  return Object.assign(
    function ProfiledComponent(props: Props) {
      return (
        <Profiler>
          <Component {...(props as any)} />
        </Profiler>
      );
    },
    {
      mergeSnapshot: Profiler.mergeSnapshot,
      replaceSnapshot: Profiler.replaceSnapshot,
      getCurrentRender: Profiler.getCurrentRender,
      peekRender: Profiler.peekRender,
      takeRender: Profiler.takeRender,
      totalRenderCount: Profiler.totalRenderCount,
      waitForNextRender: Profiler.waitForNextRender,
      get renders() {
        return Profiler.renders;
      },
    }
  );
}

/** @internal */
export function createProfiler<Snapshot extends ValidSnapshot = void>({
  onRender,
  snapshotDOM = false,
  initialSnapshot,
}: {
  onRender?: (
    info: BaseRender & {
      snapshot: Snapshot;
      replaceSnapshot: ReplaceSnapshot<Snapshot>;
      mergeSnapshot: MergeSnapshot<Snapshot>;
    }
  ) => void;
  snapshotDOM?: boolean;
  initialSnapshot?: Snapshot;
} = {}) {
  let nextRender: Promise<Render<Snapshot>> | undefined;
  let resolveNextRender: ((render: Render<Snapshot>) => void) | undefined;
  let rejectNextRender: ((error: unknown) => void) | undefined;
  const snapshotRef = { current: initialSnapshot };
  const replaceSnapshot: ReplaceSnapshot<Snapshot> = (snap) => {
    if (typeof snap === "function") {
      if (!initialSnapshot) {
        throw new Error(
          "Cannot use a function to update the snapshot if no initial snapshot was provided."
        );
      }
      snapshotRef.current = snap(
        typeof snapshotRef.current === "object" ?
          // "cheap best effort" to prevent accidental mutation of the last snapshot
          { ...snapshotRef.current! }
        : snapshotRef.current!
      );
    } else {
      snapshotRef.current = snap;
    }
  };

  const mergeSnapshot: MergeSnapshot<Snapshot> = (partialSnapshot) => {
    replaceSnapshot((snapshot) => ({
      ...snapshot,
      ...(typeof partialSnapshot === "function" ?
        partialSnapshot(snapshot)
      : partialSnapshot),
    }));
  };

  const profilerContext: ProfilerContextValue = {
    renderedComponents: [],
  };

  const profilerOnRender: React.ProfilerOnRenderCallback = (
    id,
    phase,
    actualDuration,
    baseDuration,
    startTime,
    commitTime
  ) => {
    const baseRender = {
      id,
      phase,
      actualDuration,
      baseDuration,
      startTime,
      commitTime,
      count: Profiler.renders.length + 1,
    };
    try {
      /*
       * The `onRender` function could contain `expect` calls that throw
       * `JestAssertionError`s - but we are still inside of React, where errors
       * might be swallowed.
       * So we record them and re-throw them in `takeRender`
       * Additionally, we reject the `waitForNextRender` promise.
       */
      onRender?.({
        ...baseRender,
        replaceSnapshot,
        mergeSnapshot,
        snapshot: snapshotRef.current!,
      });

      const snapshot = snapshotRef.current as Snapshot;
<<<<<<< HEAD
      const domSnapshot = snapshotDOM
        ? window.document.body.innerHTML
        : undefined;
      const render = new RenderInstance(
        baseRender,
        snapshot,
        domSnapshot,
        profilerContext.renderedComponents
      );
      profilerContext.renderedComponents = [];
      Profiler.renders.push(render);
=======
      const domSnapshot =
        snapshotDOM ? window.document.body.innerHTML : undefined;
      const render = new RenderInstance(baseRender, snapshot, domSnapshot);
      Profiled.renders.push(render);
>>>>>>> b9332e0e
      resolveNextRender?.(render);
    } catch (error) {
      Profiler.renders.push({
        phase: "snapshotError",
        count: Profiler.renders.length,
        error,
      });
      rejectNextRender?.(error);
    } finally {
      nextRender = resolveNextRender = rejectNextRender = undefined;
    }
  };

  let iteratorPosition = 0;
  const Profiler: Profiler<Snapshot> = Object.assign(
    ({ children }: ProfilerProps) => {
      return (
        <ProfilerContextProvider value={profilerContext}>
          <React.Profiler id="test" onRender={profilerOnRender}>
            {children}
          </React.Profiler>
        </ProfilerContextProvider>
      );
    },
    {
      replaceSnapshot,
      mergeSnapshot,
    } satisfies ProfiledComponentOnlyFields<Snapshot>,
    {
      renders: new Array<
        | Render<Snapshot>
        | { phase: "snapshotError"; count: number; error: unknown }
      >(),
      totalRenderCount() {
        return Profiler.renders.length;
      },
      async peekRender(options: NextRenderOptions = {}) {
        if (iteratorPosition < Profiler.renders.length) {
          const render = Profiler.renders[iteratorPosition];

          if (render.phase === "snapshotError") {
            throw render.error;
          }

          return render;
        }
        return Profiler.waitForNextRender({
          [_stackTrace]: captureStackTrace(Profiler.peekRender),
          ...options,
        });
      },
      async takeRender(options: NextRenderOptions = {}) {
        // In many cases we do not control the resolution of the suspended
        // promise which results in noisy tests when the profiler due to
        // repeated act warnings.
        using _disabledActWarnings = disableActWarnings();

        let error: unknown = undefined;

        try {
          return await Profiler.peekRender({
            [_stackTrace]: captureStackTrace(Profiler.takeRender),
            ...options,
          });
        } catch (e) {
          error = e;
          throw e;
        } finally {
          if (!(error && error instanceof WaitForRenderTimeoutError)) {
            iteratorPosition++;
          }
        }
      },
      getCurrentRender() {
        // The "current" render should point at the same render that the most
        // recent `takeRender` call returned, so we need to get the "previous"
        // iterator position, otherwise `takeRender` advances the iterator
        // to the next render. This means we need to call `takeRender` at least
        // once before we can get a current render.
        const currentPosition = iteratorPosition - 1;

        if (currentPosition < 0) {
          throw new Error(
            "No current render available. You need to call `takeRender` before you can get the current render."
          );
        }

        const render = Profiler.renders[currentPosition];

        if (render.phase === "snapshotError") {
          throw render.error;
        }
        return render;
      },
      waitForNextRender({
        timeout = 1000,
        // capture the stack trace here so its stack trace is as close to the calling code as possible
        [_stackTrace]: stackTrace = captureStackTrace(
          Profiler.waitForNextRender
        ),
      }: NextRenderOptions = {}) {
        if (!nextRender) {
          nextRender = Promise.race<Render<Snapshot>>([
            new Promise<Render<Snapshot>>((resolve, reject) => {
              resolveNextRender = resolve;
              rejectNextRender = reject;
            }),
            new Promise<Render<Snapshot>>((_, reject) =>
              setTimeout(
                () =>
                  reject(
                    applyStackTrace(new WaitForRenderTimeoutError(), stackTrace)
                  ),
                timeout
              )
            ),
          ]);
        }
        return nextRender;
      },
    } satisfies ProfiledComponentFields<Snapshot>
  );
  return Profiler;
}

/** @internal */
export class WaitForRenderTimeoutError extends Error {
  constructor() {
    super("Exceeded timeout waiting for next render.");
    Object.setPrototypeOf(this, new.target.prototype);
  }
}

type StringReplaceRenderWithSnapshot<T extends string> =
  T extends `${infer Pre}Render${infer Post}` ? `${Pre}Snapshot${Post}` : T;

type ResultReplaceRenderWithSnapshot<T> =
  T extends (...args: infer Args) => Render<infer Snapshot> ?
    (...args: Args) => Snapshot
  : T extends (...args: infer Args) => Promise<Render<infer Snapshot>> ?
    (...args: Args) => Promise<Snapshot>
  : T;

<<<<<<< HEAD
type ProfiledHookFields<ReturnValue> =
  ProfiledComponentFields<ReturnValue> extends infer PC
    ? {
        [K in keyof PC as StringReplaceRenderWithSnapshot<
          K & string
        >]: ResultReplaceRenderWithSnapshot<PC[K]>;
      }
    : never;
=======
type ProfiledHookFields<Props, ReturnValue> =
  ProfiledComponentFields<Props, ReturnValue> extends infer PC ?
    {
      [K in keyof PC as StringReplaceRenderWithSnapshot<
        K & string
      >]: ResultReplaceRenderWithSnapshot<PC[K]>;
    }
  : never;
>>>>>>> b9332e0e

/** @internal */
export interface ProfiledHook<Props, ReturnValue>
  extends React.FC<Props>,
    ProfiledHookFields<ReturnValue> {
  Profiler: Profiler<ReturnValue>;
}

/** @internal */
export function profileHook<ReturnValue extends ValidSnapshot, Props>(
  renderCallback: (props: Props) => ReturnValue
): ProfiledHook<Props, ReturnValue> {
  const Profiler = createProfiler<ReturnValue>();

  const ProfiledHook = (props: Props) => {
    Profiler.replaceSnapshot(renderCallback(props));
    return null;
  };

  return Object.assign(
    function App(props: Props) {
      return (
        <Profiler>
          <ProfiledHook {...(props as any)} />
        </Profiler>
      );
    },
    {
      Profiler,
    },
    {
      renders: Profiler.renders,
      totalSnapshotCount: Profiler.totalRenderCount,
      async peekSnapshot(options) {
        return (await Profiler.peekRender(options)).snapshot;
      },
      async takeSnapshot(options) {
        return (await Profiler.takeRender(options)).snapshot;
      },
      getCurrentSnapshot() {
        return Profiler.getCurrentRender().snapshot;
      },
      async waitForNextSnapshot(options) {
        return (await Profiler.waitForNextRender(options)).snapshot;
      },
    } satisfies ProfiledHookFields<ReturnValue>
  );
}

function resolveHookOwner(): React.ComponentType | undefined {
  return (React as any).__SECRET_INTERNALS_DO_NOT_USE_OR_YOU_WILL_BE_FIRED
    ?.ReactCurrentOwner?.current?.elementType;
}

export function useTrackRenders({ name }: { name?: string } = {}) {
  const component = name || resolveHookOwner();

  if (!component) {
    throw new Error(
      "useTrackRender: Unable to determine component. Please ensure the hook is called inside a rendered component or provide a `name` option."
    );
  }

  const ctx = useProfilerContext();

  if (!ctx) {
    throw new Error(
      "useTrackComponentRender: A Profiler must be created and rendered to track component renders"
    );
  }

  React.useLayoutEffect(() => {
    ctx.renderedComponents.unshift(component);
  });
}<|MERGE_RESOLUTION|>--- conflicted
+++ resolved
@@ -219,7 +219,6 @@
       });
 
       const snapshot = snapshotRef.current as Snapshot;
-<<<<<<< HEAD
       const domSnapshot = snapshotDOM
         ? window.document.body.innerHTML
         : undefined;
@@ -231,12 +230,6 @@
       );
       profilerContext.renderedComponents = [];
       Profiler.renders.push(render);
-=======
-      const domSnapshot =
-        snapshotDOM ? window.document.body.innerHTML : undefined;
-      const render = new RenderInstance(baseRender, snapshot, domSnapshot);
-      Profiled.renders.push(render);
->>>>>>> b9332e0e
       resolveNextRender?.(render);
     } catch (error) {
       Profiler.renders.push({
@@ -380,7 +373,6 @@
     (...args: Args) => Promise<Snapshot>
   : T;
 
-<<<<<<< HEAD
 type ProfiledHookFields<ReturnValue> =
   ProfiledComponentFields<ReturnValue> extends infer PC
     ? {
@@ -389,16 +381,6 @@
         >]: ResultReplaceRenderWithSnapshot<PC[K]>;
       }
     : never;
-=======
-type ProfiledHookFields<Props, ReturnValue> =
-  ProfiledComponentFields<Props, ReturnValue> extends infer PC ?
-    {
-      [K in keyof PC as StringReplaceRenderWithSnapshot<
-        K & string
-      >]: ResultReplaceRenderWithSnapshot<PC[K]>;
-    }
-  : never;
->>>>>>> b9332e0e
 
 /** @internal */
 export interface ProfiledHook<Props, ReturnValue>
