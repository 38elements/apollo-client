--- conflicted
+++ resolved
@@ -1,10 +1,6 @@
 {
   "name": "@apollo/client",
-<<<<<<< HEAD
   "version": "3.10.0-alpha.0",
-=======
-  "version": "3.9.10",
->>>>>>> e8556c39
   "description": "A fully-featured caching GraphQL client.",
   "private": true,
   "keywords": [
