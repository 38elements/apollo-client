--- conflicted
+++ resolved
@@ -1,10 +1,6 @@
 {
   "name": "@apollo/client",
-<<<<<<< HEAD
   "version": "3.9.0-alpha.1",
-=======
-  "version": "3.8.5",
->>>>>>> f6b9953d
   "description": "A fully-featured caching GraphQL client.",
   "private": true,
   "keywords": [
