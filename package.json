{
  "name": "@apollo/client",
<<<<<<< HEAD
  "version": "3.8.0-beta.5",
=======
  "version": "3.7.17",
>>>>>>> 69563f15
  "description": "A fully-featured caching GraphQL client.",
  "private": true,
  "keywords": [
    "apollo",
    "graphql",
    "react",
    "hooks",
    "client",
    "cache"
  ],
  "author": "packages@apollographql.com",
  "license": "MIT",
  "main": "./dist/main.cjs",
  "module": "./dist/index.js",
  "types": "./dist/index.d.ts",
  "sideEffects": false,
  "react-native": {
    "./dist/cache/inmemory/fixPolyfills.js": "./dist/cache/inmemory/fixPolyfills.native.js",
    "react-dom/server": false
  },
  "repository": {
    "type": "git",
    "url": "git+https://github.com/apollographql/apollo-client.git"
  },
  "bugs": {
    "url": "https://github.com/apollographql/apollo-client/issues"
  },
  "homepage": "https://www.apollographql.com/docs/react/",
  "scripts": {
    "prebuild": "npm run clean",
    "build": "tsc",
    "postbuild": "npm run update-version && npm run invariants && npm run sourcemaps && npm run rollup && npm run prepdist && npm run postprocess-dist && npm run verify-version",
    "postinstall": "patch-package",
    "update-version": "node config/version.js update",
    "verify-version": "node config/version.js verify",
    "invariants": "ts-node-script config/processInvariants.ts",
    "sourcemaps": "ts-node-script config/rewriteSourceMaps.ts",
    "rollup": "rollup -c ./config/rollup.config.js",
    "prepdist": "node ./config/prepareDist.js",
    "prepdist:changesets": "ts-node-script config/prepareChangesetsRelease.ts",
    "postprocess-dist": "ts-node-script config/postprocessDist.ts",
    "clean": "rimraf dist coverage lib temp",
    "ci:precheck": "node config/precheck.js",
    "lint": "eslint 'src/**/*.{[jt]s,[jt]sx}'",
    "test": "jest --config ./config/jest.config.js",
    "test:debug": "node --inspect-brk node_modules/.bin/jest --config ./config/jest.config.js --runInBand --testTimeout 99999 --logHeapUsage",
    "test:ci": "TEST_ENV=ci npm run test:coverage -- --logHeapUsage && npm run test:memory",
    "test:watch": "jest --config ./config/jest.config.js --watch",
    "test:memory": "npm i && npm run build && cd scripts/memory && npm i && npm test",
    "test:coverage": "npm run coverage -- --ci --runInBand --reporters=default --reporters=jest-junit",
    "coverage": "node --no-compilation-cache --expose-gc --max_old_space_size=4096 node_modules/.bin/jest --config ./config/jest.config.js --logHeapUsage --coverage --watchAll=false",
    "bundlesize": "npm run build && ts-node-script ./config/bundlesize.ts",
    "predeploy": "npm run build",
    "deploy": "cd dist && npm publish --tag next",
    "typedoc": "typedoc src/index.ts --json docs/public/docs.json",
    "changeset-publish": "npm run build && npm run prepdist:changesets && cd dist && changeset publish",
    "changeset-check": "changeset status --verbose --since=origin/main",
    "changeset-version": "changeset version && npm i"
  },
  "engines": {
    "npm": "^7.20.3 || ^8.0.0 || ^9.0.0"
  },
  "peerDependencies": {
    "graphql": "^14.0.0 || ^15.0.0 || ^16.0.0",
    "graphql-ws": "^5.5.5",
    "react": "^16.8.0 || ^17.0.0 || ^18.0.0",
    "react-dom": "^16.8.0 || ^17.0.0 || ^18.0.0",
    "subscriptions-transport-ws": "^0.9.0 || ^0.11.0"
  },
  "peerDependenciesMeta": {
    "graphql-ws": {
      "optional": true
    },
    "react": {
      "optional": true
    },
    "react-dom": {
      "optional": true
    },
    "subscriptions-transport-ws": {
      "optional": true
    }
  },
  "dependencies": {
    "@graphql-typed-document-node/core": "^3.1.1",
    "@wry/context": "^0.7.3",
    "@wry/equality": "^0.5.6",
    "@wry/trie": "^0.4.3",
    "graphql-tag": "^2.12.6",
    "hoist-non-react-statics": "^3.3.2",
    "optimism": "^0.17.4",
    "prop-types": "^15.7.2",
    "response-iterator": "^0.2.6",
    "symbol-observable": "^4.0.0",
    "ts-invariant": "^0.10.3",
    "tslib": "^2.3.0",
    "zen-observable-ts": "^1.2.5"
  },
  "devDependencies": {
    "@babel/parser": "7.22.5",
    "@changesets/changelog-github": "0.4.8",
    "@changesets/cli": "2.26.1",
    "@graphql-tools/schema": "10.0.0",
    "@rollup/plugin-node-resolve": "11.2.1",
    "@size-limit/esbuild-why": "8.2.6",
    "@size-limit/preset-small-lib": "8.2.6",
    "@testing-library/jest-dom": "5.16.5",
    "@testing-library/react": "14.0.0",
    "@testing-library/react-12": "npm:@testing-library/react@^12",
    "@testing-library/user-event": "14.4.3",
    "@types/bytes": "3.1.1",
    "@types/fetch-mock": "7.3.5",
    "@types/glob": "8.1.0",
    "@types/hoist-non-react-statics": "3.3.1",
    "@types/jest": "29.5.2",
    "@types/lodash": "4.14.195",
    "@types/node": "20.3.1",
    "@types/node-fetch": "2.6.4",
    "@types/react": "18.2.14",
    "@types/react-dom": "18.2.6",
    "@types/use-sync-external-store": "0.0.3",
    "@typescript-eslint/eslint-plugin": "5.60.0",
    "@typescript-eslint/parser": "5.60.0",
    "acorn": "8.9.0",
    "blob-polyfill": "7.0.20220408",
    "bytes": "3.1.2",
    "cross-fetch": "3.1.6",
    "eslint": "8.43.0",
    "eslint-plugin-testing-library": "5.11.0",
    "expect-type": "0.15.0",
    "fetch-mock": "9.11.0",
    "glob": "8.1.0",
    "graphql": "16.7.1",
    "graphql-ws": "5.14.0",
    "jest": "29.5.0",
    "jest-environment-jsdom": "29.5.0",
    "jest-junit": "16.0.0",
    "lodash": "4.17.21",
    "patch-package": "7.0.0",
    "prettier": "2.7.1",
    "react": "18.2.0",
    "react-17": "npm:react@^17",
    "react-dom": "18.2.0",
    "react-dom-17": "npm:react-dom@^17",
    "react-error-boundary": "3.1.4",
    "recast": "0.23.2",
    "resolve": "1.22.3",
    "rimraf": "5.0.1",
    "rollup": "2.79.1",
    "rollup-plugin-terser": "7.0.2",
    "rxjs": "7.8.1",
    "size-limit": "8.2.6",
    "subscriptions-transport-ws": "0.11.0",
    "terser": "5.18.1",
    "ts-jest": "29.1.0",
    "ts-node": "10.9.1",
    "typedoc": "0.24.7",
    "typescript": "5.1.3",
    "wait-for-observables": "1.0.3",
    "web-streams-polyfill": "3.2.1",
    "whatwg-fetch": "3.6.2"
  },
  "publishConfig": {
    "access": "public"
  },
  "prettier": {
    "bracketSpacing": true,
    "printWidth": 80,
    "semi": true,
    "singleQuote": true,
    "tabWidth": 2,
    "trailingComma": "es5"
  }
}<|MERGE_RESOLUTION|>--- conflicted
+++ resolved
@@ -1,10 +1,6 @@
 {
   "name": "@apollo/client",
-<<<<<<< HEAD
   "version": "3.8.0-beta.5",
-=======
-  "version": "3.7.17",
->>>>>>> 69563f15
   "description": "A fully-featured caching GraphQL client.",
   "private": true,
   "keywords": [
