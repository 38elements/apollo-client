{
  "name": "@apollo/client",
<<<<<<< HEAD
  "version": "3.8.0-alpha.7",
=======
  "version": "3.7.8",
>>>>>>> dc17d11b
  "description": "A fully-featured caching GraphQL client.",
  "private": true,
  "keywords": [
    "apollo",
    "graphql",
    "react",
    "hooks",
    "client",
    "cache"
  ],
  "author": "packages@apollographql.com",
  "license": "MIT",
  "main": "./dist/main.cjs",
  "module": "./dist/index.js",
  "types": "./dist/index.d.ts",
  "sideEffects": false,
  "react-native": {
    "./dist/cache/inmemory/fixPolyfills.js": "./dist/cache/inmemory/fixPolyfills.native.js",
    "react-dom/server": false
  },
  "repository": {
    "type": "git",
    "url": "git+https://github.com/apollographql/apollo-client.git"
  },
  "bugs": {
    "url": "https://github.com/apollographql/apollo-client/issues"
  },
  "homepage": "https://www.apollographql.com/docs/react/",
  "scripts": {
    "prebuild": "npm run clean",
    "build": "tsc",
    "postbuild": "npm run update-version && npm run invariants && npm run sourcemaps && npm run rollup && npm run prepdist && npm run postprocess-dist && npm run verify-version",
    "postinstall": "patch-package",
    "update-version": "node config/version.js update",
    "verify-version": "node config/version.js verify",
    "invariants": "ts-node-script config/processInvariants.ts",
    "sourcemaps": "ts-node-script config/rewriteSourceMaps.ts",
    "rollup": "rollup -c ./config/rollup.config.js",
    "prepdist": "node ./config/prepareDist.js",
    "prepdist:changesets": "ts-node-script config/prepareChangesetsRelease.ts",
    "postprocess-dist": "ts-node-script config/postprocessDist.ts",
    "clean": "rimraf dist coverage lib temp",
    "ci:precheck": "node config/precheck.js",
    "lint": "eslint '**/__tests__/**/*.[jt]sx'",
    "test": "jest --config ./config/jest.config.js",
    "test:debug": "node --inspect-brk node_modules/.bin/jest --config ./config/jest.config.js --runInBand --testTimeout 99999 --logHeapUsage",
    "test:ci": "TEST_ENV=ci npm run test:coverage -- --logHeapUsage && npm run test:memory",
    "test:watch": "jest --config ./config/jest.config.js --watch",
    "test:memory": "npm i && npm run build && cd scripts/memory && npm i && npm test",
    "test:coverage": "npm run coverage -- --ci --runInBand --reporters=default --reporters=jest-junit",
    "coverage": "node --no-compilation-cache --expose-gc --max_old_space_size=4096 node_modules/.bin/jest --config ./config/jest.config.js --logHeapUsage --coverage --watchAll=false",
    "bundlesize": "npm run build && ts-node-script ./config/bundlesize.ts",
    "predeploy": "npm run build",
    "deploy": "cd dist && npm publish --tag next",
    "typedoc": "typedoc src/index.ts --json docs/public/docs.json",
    "changeset-publish": "npm run build && npm run prepdist:changesets && cd dist && changeset publish",
    "changeset-check": "changeset status --verbose --since=origin/main",
    "changeset-version": "changeset version && npm i"
  },
  "engines": {
    "npm": "^7.20.3 || ^8.0.0 || ^9.0.0"
  },
  "peerDependencies": {
    "graphql": "^14.0.0 || ^15.0.0 || ^16.0.0",
    "graphql-ws": "^5.5.5",
    "react": "^16.8.0 || ^17.0.0 || ^18.0.0",
    "react-dom": "^16.8.0 || ^17.0.0 || ^18.0.0",
    "subscriptions-transport-ws": "^0.9.0 || ^0.11.0"
  },
  "peerDependenciesMeta": {
    "graphql-ws": {
      "optional": true
    },
    "react": {
      "optional": true
    },
    "react-dom": {
      "optional": true
    },
    "subscriptions-transport-ws": {
      "optional": true
    }
  },
  "dependencies": {
    "@graphql-typed-document-node/core": "^3.1.1",
    "@wry/context": "^0.7.0",
    "@wry/equality": "^0.5.0",
    "@wry/trie": "^0.3.0",
    "graphql-tag": "^2.12.6",
    "hoist-non-react-statics": "^3.3.2",
    "optimism": "^0.16.1",
    "prop-types": "^15.7.2",
    "response-iterator": "^0.2.6",
    "symbol-observable": "^4.0.0",
    "ts-invariant": "^0.10.3",
    "tslib": "^2.3.0",
    "zen-observable-ts": "^1.2.5"
  },
  "devDependencies": {
    "@babel/parser": "7.20.15",
    "@changesets/changelog-github": "0.4.8",
    "@changesets/cli": "2.26.0",
    "@graphql-tools/schema": "9.0.16",
    "@rollup/plugin-node-resolve": "11.2.1",
    "@testing-library/jest-dom": "5.16.5",
    "@testing-library/react": "13.4.0",
    "@testing-library/react-12": "npm:@testing-library/react@^12",
    "@testing-library/user-event": "14.4.3",
    "@types/bytes": "3.1.1",
    "@types/fast-json-stable-stringify": "2.0.0",
    "@types/fetch-mock": "7.3.5",
    "@types/glob": "8.0.1",
    "@types/hoist-non-react-statics": "3.3.1",
    "@types/jest": "29.2.6",
    "@types/lodash": "4.14.191",
    "@types/node": "18.13.0",
    "@types/node-fetch": "2.6.2",
    "@types/react": "18.0.28",
    "@types/react-dom": "18.0.10",
    "@types/use-sync-external-store": "0.0.3",
    "@typescript-eslint/eslint-plugin": "5.51.0",
    "@typescript-eslint/parser": "5.51.0",
    "acorn": "8.8.2",
    "blob-polyfill": "7.0.20220408",
    "bytes": "3.1.2",
    "cross-fetch": "3.1.5",
    "eslint": "8.34.0",
    "eslint-plugin-testing-library": "5.10.1",
    "fetch-mock": "9.11.0",
    "glob": "8.1.0",
    "graphql": "16.6.0",
    "graphql-ws": "5.11.3",
    "jest": "29.3.1",
    "jest-environment-jsdom": "29.3.1",
    "jest-junit": "15.0.0",
    "lodash": "4.17.21",
    "patch-package": "6.5.1",
    "prettier": "2.7.1",
    "react": "18.2.0",
    "react-17": "npm:react@^17",
    "react-dom": "18.2.0",
    "react-dom-17": "npm:react-dom@^17",
    "react-error-boundary": "3.1.4",
    "recast": "0.22.0",
    "resolve": "1.22.1",
    "rimraf": "4.1.2",
    "rollup": "2.79.1",
    "rollup-plugin-terser": "7.0.2",
    "rxjs": "7.8.0",
    "subscriptions-transport-ws": "0.11.0",
    "terser": "5.16.3",
    "ts-jest": "29.0.5",
    "ts-node": "10.9.1",
    "typedoc": "0.22.18",
    "typescript": "4.9.5",
    "wait-for-observables": "1.0.3",
    "web-streams-polyfill": "3.2.1",
    "whatwg-fetch": "3.6.2"
  },
  "publishConfig": {
    "access": "public"
  },
  "prettier": {
    "bracketSpacing": true,
    "printWidth": 80,
    "semi": true,
    "singleQuote": true,
    "tabWidth": 2,
    "trailingComma": "es5"
  }
}<|MERGE_RESOLUTION|>--- conflicted
+++ resolved
@@ -1,10 +1,6 @@
 {
   "name": "@apollo/client",
-<<<<<<< HEAD
   "version": "3.8.0-alpha.7",
-=======
-  "version": "3.7.8",
->>>>>>> dc17d11b
   "description": "A fully-featured caching GraphQL client.",
   "private": true,
   "keywords": [
