{
  "name": "@apollo/client",
  "version": "3.8.0-beta.6",
  "description": "A fully-featured caching GraphQL client.",
  "private": true,
  "keywords": [
    "apollo",
    "graphql",
    "react",
    "hooks",
    "client",
    "cache"
  ],
  "author": "packages@apollographql.com",
  "license": "MIT",
  "main": "./dist/main.cjs",
  "module": "./dist/index.js",
  "types": "./dist/index.d.ts",
  "sideEffects": false,
  "react-native": {
    "./dist/cache/inmemory/fixPolyfills.js": "./dist/cache/inmemory/fixPolyfills.native.js",
    "react-dom/server": false
  },
  "repository": {
    "type": "git",
    "url": "git+https://github.com/apollographql/apollo-client.git"
  },
  "bugs": {
    "url": "https://github.com/apollographql/apollo-client/issues"
  },
  "homepage": "https://www.apollographql.com/docs/react/",
  "scripts": {
    "prebuild": "npm run clean",
    "build": "tsc",
    "postbuild": "npm run update-version && npm run invariants && npm run sourcemaps && npm run rollup && npm run prepdist && npm run postprocess-dist && npm run verify-version",
    "postinstall": "patch-package",
    "update-version": "node config/version.js update",
    "verify-version": "node config/version.js verify",
    "invariants": "ts-node-script config/processInvariants.ts",
    "sourcemaps": "ts-node-script config/rewriteSourceMaps.ts",
    "rollup": "rollup -c ./config/rollup.config.js",
    "prepdist": "node ./config/prepareDist.js",
    "prepdist:changesets": "ts-node-script config/prepareChangesetsRelease.ts",
    "postprocess-dist": "ts-node-script config/postprocessDist.ts",
    "clean": "rimraf dist coverage lib temp",
    "ci:precheck": "node config/precheck.js",
    "lint": "eslint 'src/**/*.{[jt]s,[jt]sx}'",
    "test": "jest --config ./config/jest.config.js",
    "test:debug": "node --inspect-brk node_modules/.bin/jest --config ./config/jest.config.js --runInBand --testTimeout 99999 --logHeapUsage",
    "test:ci": "TEST_ENV=ci npm run test:coverage -- --logHeapUsage && npm run test:memory",
    "test:watch": "jest --config ./config/jest.config.js --watch",
    "test:memory": "npm i && npm run build && cd scripts/memory && npm i && npm test",
    "test:coverage": "npm run coverage -- --ci --runInBand --reporters=default --reporters=jest-junit",
    "coverage": "node --no-compilation-cache --expose-gc --max_old_space_size=4096 node_modules/.bin/jest --config ./config/jest.config.js --logHeapUsage --coverage --watchAll=false",
    "bundlesize": "npm run build && ts-node-script ./config/bundlesize.ts",
    "predeploy": "npm run build",
    "deploy": "cd dist && npm publish --tag next",
    "typedoc": "typedoc src/index.ts --json docs/public/docs.json",
    "changeset-publish": "npm run build && npm run prepdist:changesets && cd dist && changeset publish",
    "changeset-check": "changeset status --verbose --since=origin/main",
    "changeset-version": "changeset version && npm i"
  },
  "engines": {
    "npm": "^7.20.3 || ^8.0.0 || ^9.0.0"
  },
  "peerDependencies": {
    "graphql": "^14.0.0 || ^15.0.0 || ^16.0.0",
    "graphql-ws": "^5.5.5",
    "react": "^16.8.0 || ^17.0.0 || ^18.0.0",
    "react-dom": "^16.8.0 || ^17.0.0 || ^18.0.0",
    "subscriptions-transport-ws": "^0.9.0 || ^0.11.0"
  },
  "peerDependenciesMeta": {
    "graphql-ws": {
      "optional": true
    },
    "react": {
      "optional": true
    },
    "react-dom": {
      "optional": true
    },
    "subscriptions-transport-ws": {
      "optional": true
    }
  },
  "dependencies": {
    "@graphql-typed-document-node/core": "^3.1.1",
    "@wry/context": "^0.7.3",
    "@wry/equality": "^0.5.6",
    "@wry/trie": "^0.4.3",
    "graphql-tag": "^2.12.6",
    "hoist-non-react-statics": "^3.3.2",
    "optimism": "^0.17.4",
    "prop-types": "^15.7.2",
    "response-iterator": "^0.2.6",
    "symbol-observable": "^4.0.0",
    "ts-invariant": "^0.10.3",
    "tslib": "^2.3.0",
    "zen-observable-ts": "^1.2.5"
  },
  "devDependencies": {
<<<<<<< HEAD
    "@arethetypeswrong/cli": "0.4.2",
    "@babel/parser": "7.22.5",
=======
    "@babel/parser": "7.22.6",
>>>>>>> 598fccb2
    "@changesets/changelog-github": "0.4.8",
    "@changesets/cli": "2.26.2",
    "@graphql-tools/schema": "10.0.0",
    "@rollup/plugin-node-resolve": "11.2.1",
    "@size-limit/esbuild-why": "8.2.6",
    "@size-limit/preset-small-lib": "8.2.6",
    "@testing-library/jest-dom": "5.16.5",
    "@testing-library/react": "14.0.0",
    "@testing-library/react-12": "npm:@testing-library/react@^12",
    "@testing-library/user-event": "14.4.3",
    "@types/bytes": "3.1.1",
    "@types/fetch-mock": "7.3.5",
    "@types/glob": "8.1.0",
    "@types/hoist-non-react-statics": "3.3.1",
    "@types/jest": "29.5.2",
    "@types/lodash": "4.14.195",
    "@types/node": "20.3.3",
    "@types/node-fetch": "2.6.4",
    "@types/react": "18.2.14",
    "@types/react-dom": "18.2.6",
    "@types/use-sync-external-store": "0.0.3",
    "@typescript-eslint/eslint-plugin": "5.61.0",
    "@typescript-eslint/parser": "5.61.0",
    "acorn": "8.9.0",
    "blob-polyfill": "7.0.20220408",
    "bytes": "3.1.2",
    "cross-fetch": "3.1.8",
    "eslint": "8.43.0",
    "eslint-import-resolver-typescript": "3.5.5",
    "eslint-plugin-import": "npm:@phryneas/eslint-plugin-import@^2.27.5-pr.2813.2817.199971c",
    "eslint-plugin-testing-library": "5.11.0",
    "expect-type": "0.15.0",
    "fetch-mock": "9.11.0",
    "glob": "8.1.0",
    "graphql": "16.7.1",
    "graphql-ws": "5.14.0",
    "jest": "29.5.0",
    "jest-environment-jsdom": "29.5.0",
    "jest-junit": "16.0.0",
    "lodash": "4.17.21",
    "patch-package": "7.0.0",
    "prettier": "2.7.1",
    "react": "18.2.0",
    "react-17": "npm:react@^17",
    "react-dom": "18.2.0",
    "react-dom-17": "npm:react-dom@^17",
    "react-error-boundary": "3.1.4",
    "recast": "0.23.2",
    "resolve": "1.22.3",
    "rimraf": "5.0.1",
    "rollup": "2.79.1",
    "rollup-plugin-terser": "7.0.2",
    "rxjs": "7.8.1",
    "size-limit": "8.2.6",
    "subscriptions-transport-ws": "0.11.0",
<<<<<<< HEAD
    "terser": "5.18.1",
    "ts-jest": "29.1.0",
    "ts-jest-resolver": "2.0.1",
=======
    "terser": "5.18.2",
    "ts-jest": "29.1.1",
>>>>>>> 598fccb2
    "ts-node": "10.9.1",
    "typedoc": "0.24.7",
    "typescript": "5.1.6",
    "wait-for-observables": "1.0.3",
    "web-streams-polyfill": "3.2.1",
    "whatwg-fetch": "3.6.2"
  },
  "publishConfig": {
    "access": "public"
  },
  "prettier": {
    "bracketSpacing": true,
    "printWidth": 80,
    "semi": true,
    "singleQuote": true,
    "tabWidth": 2,
    "trailingComma": "es5"
  }
}<|MERGE_RESOLUTION|>--- conflicted
+++ resolved
@@ -100,12 +100,8 @@
     "zen-observable-ts": "^1.2.5"
   },
   "devDependencies": {
-<<<<<<< HEAD
     "@arethetypeswrong/cli": "0.4.2",
-    "@babel/parser": "7.22.5",
-=======
     "@babel/parser": "7.22.6",
->>>>>>> 598fccb2
     "@changesets/changelog-github": "0.4.8",
     "@changesets/cli": "2.26.2",
     "@graphql-tools/schema": "10.0.0",
@@ -161,14 +157,9 @@
     "rxjs": "7.8.1",
     "size-limit": "8.2.6",
     "subscriptions-transport-ws": "0.11.0",
-<<<<<<< HEAD
-    "terser": "5.18.1",
-    "ts-jest": "29.1.0",
-    "ts-jest-resolver": "2.0.1",
-=======
     "terser": "5.18.2",
     "ts-jest": "29.1.1",
->>>>>>> 598fccb2
+    "ts-jest-resolver": "2.0.1",
     "ts-node": "10.9.1",
     "typedoc": "0.24.7",
     "typescript": "5.1.6",
