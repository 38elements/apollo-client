--- conflicted
+++ resolved
@@ -50,22 +50,14 @@
     "coverage": "jest --config ./config/jest.config.js --verbose --coverage",
     "bundlesize": "npm run build && bundlesize",
     "predeploy": "npm run build",
-<<<<<<< HEAD
-    "deploy": "cd dist && npm publish --tag beta"
-=======
-    "deploy": "cd dist && npm publish --tag next",
+    "deploy": "cd dist && npm publish --tag beta",
     "typedoc": "typedoc src/index.ts --json docs/public/docs.json"
->>>>>>> 02c6a746
   },
   "bundlesize": [
     {
       "name": "apollo-client",
       "path": "./dist/apollo-client.min.cjs",
-<<<<<<< HEAD
       "maxSize": "31.4kB"
-=======
-      "maxSize": "29.63kB"
->>>>>>> 02c6a746
     }
   ],
   "engines": {
@@ -119,20 +111,12 @@
     "@types/fetch-mock": "7.3.5",
     "@types/glob": "7.2.0",
     "@types/hoist-non-react-statics": "3.3.1",
-<<<<<<< HEAD
-    "@types/jest": "27.5.2",
-    "@types/lodash": "4.14.182",
-    "@types/node": "16.11.41",
-    "@types/node-fetch": "2.6.2",
-    "@types/react": "17.0.47",
-    "@types/react-dom": "17.0.17",
-=======
     "@types/jest": "28.1.8",
     "@types/lodash": "4.14.184",
     "@types/node": "16.11.45",
+    "@types/node-fetch": "2.6.2",
     "@types/react": "18.0.18",
     "@types/react-dom": "18.0.6",
->>>>>>> 02c6a746
     "@types/use-sync-external-store": "0.0.3",
     "acorn": "8.7.1",
     "blob-polyfill": "7.0.20220408",
